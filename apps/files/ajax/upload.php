--- conflicted
+++ resolved
@@ -17,14 +17,10 @@
 $maxHumanFilesize=$l->t('Upload') . ' max. '.$maxHumanFilesize;
 
 if (!isset($_FILES['files'])) {
-<<<<<<< HEAD
-	OCP\JSON::error(array('data' => array( 'message' => 'No file was uploaded. Unknown error',
+	OCP\JSON::error(array('data' => array( 'message' => $l->t( 'No file was uploaded. Unknown error' ),
         'uploadMaxFilesize'=>$maxUploadFilesize,
         'maxHumanFilesize'=>$maxHumanFilesize
     )));
-=======
-	OCP\JSON::error(array('data' => array( 'message' => $l->t( 'No file was uploaded. Unknown error' ))));
->>>>>>> 08d7b8ce
 	exit();
 }
 
@@ -58,14 +54,9 @@
 	$totalSize+=$size;
 }
 if($totalSize>OC_Filesystem::free_space($dir)) {
-<<<<<<< HEAD
-    OCP\JSON::error(array('data' => array( 'message' => 'Not enough space available',
+	OCP\JSON::error(array('data' => array( 'message' => $l->t( 'Not enough space available' ),
         'uploadMaxFilesize'=>$maxUploadFilesize,
-        'maxHumanFilesize'=>$maxHumanFilesize
-        )));
-=======
-	OCP\JSON::error(array('data' => array( 'message' => $l->t( 'Not enough space available' ))));
->>>>>>> 08d7b8ce
+        'maxHumanFilesize'=>$maxHumanFilesize)));
 	exit();
 }
 
@@ -100,11 +91,7 @@
 	$error=$l->t( 'Invalid directory.' );
 }
 
-<<<<<<< HEAD
-OCP\JSON::error(array('data' => array('error' => $error, 'file' => $fileName,
+OCP\JSON::error(array('data' => array('message' => $error,
     'uploadMaxFilesize'=>$maxUploadFilesize,
     'maxHumanFilesize'=>$maxHumanFilesize
-)));
-=======
-OCP\JSON::error(array('data' => array('message' => $error )));
->>>>>>> 08d7b8ce
+)));