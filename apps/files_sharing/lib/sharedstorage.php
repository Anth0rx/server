<?php
/**
 * ownCloud
 *
 * @author Michael Gapczynski
 * @copyright 2011 Michael Gapczynski mtgap@owncloud.com
 *
 * This library is free software; you can redistribute it and/or
 * modify it under the terms of the GNU AFFERO GENERAL PUBLIC LICENSE
 * License as published by the Free Software Foundation; either
 * version 3 of the License, or any later version.
 *
 * This library is distributed in the hope that it will be useful,
 * but WITHOUT ANY WARRANTY; without even the implied warranty of
 * MERCHANTABILITY or FITNESS FOR A PARTICULAR PURPOSE.  See the
 * GNU AFFERO GENERAL PUBLIC LICENSE for more details.
 *
 * You should have received a copy of the GNU Affero General Public
 * License along with this library.  If not, see <http://www.gnu.org/licenses/>.
 *
 */

namespace OC\Files\Storage;

/**
 * Convert target path to source path and pass the function call to the correct storage provider
 */
class Shared extends \OC\Files\Storage\Common {

	private $sharedFolder;
	private $files = array();

	public function __construct($arguments) {
		$this->sharedFolder = $arguments['sharedFolder'];
	}

	public function getId(){
		return 'shared::' . $this->sharedFolder;
	}

	/**
	* @brief Get the source file path, permissions, and owner for a shared file
	* @param string Shared target file path
	* @return Returns array with the keys path, permissions, and owner or false if not found
	*/
	private function getFile($target) {
		if (!isset($this->files[$target])) {
<<<<<<< HEAD
			// Check for partial files
			if (pathinfo($target, PATHINFO_EXTENSION) === 'part') {
				$source = \OC_Share_Backend_File::getSource(substr($target, 0, -5));
				if ($source) {
					$source['path'] = '/'.$source['uid_owner'].'/'.$source['path'].'.part';
					// All partial files have delete permission
					$source['permissions'] |= \OCP\PERMISSION_DELETE;
				}
			} else {
				$source = \OC_Share_Backend_File::getSource($target);
				if ($source) {
					$source['path'] = '/'.$source['uid_owner'].'/'.$source['path'];
				}
			}
			$this->files[$target] = $source;
=======
			$this->files[$target] = \OC_Share_Backend_File::getSource($target);
>>>>>>> 0aa6c1b1
		}
		return $this->files[$target];
	}

	/**
	* @brief Get the source file path for a shared file
	* @param string Shared target file path
	* @return string source file path or false if not found
	*/
	private function getSourcePath($target) {
		$source = $this->getFile($target);
		if ($source) {
			if (!isset($source['fullPath'])) {
				\OC\Files\Filesystem::initMountPoints($source['fileOwner']);
				$mount = \OC\Files\Mount::findByNumericId($source['storage']);
				if ($mount) {
					$this->files[$target]['fullPath'] = $mount->getMountPoint().$source['path'];
				} else {
					$this->files[$target]['fullPath'] = false;
				}
			}
			return $this->files[$target]['fullPath'];
		}
		return false;
	}

	/**
	* @brief Get the permissions granted for a shared file
	* @param string Shared target file path
	* @return int CRUDS permissions granted or false if not found
	*/
	public function getPermissions($target) {
		$source = $this->getFile($target);
		if ($source) {
			return $source['permissions'];
		}
		return false;
	}

	public function mkdir($path) {
		if ($path == '' || $path == '/' || !$this->isCreatable(dirname($path))) {
			return false;
		} else if ($source = $this->getSourcePath($path)) {
			list($storage, $internalPath) = \OC\Files\Filesystem::resolvePath($source);
			return $storage->mkdir($internalPath);
		}
		return false;
	}

	public function rmdir($path) {
		if (($source = $this->getSourcePath($path)) && $this->isDeletable($path)) {
			list($storage, $internalPath) = \OC\Files\Filesystem::resolvePath($source);
			return $storage->rmdir($internalPath);
		}
		return false;
	}

	public function opendir($path) {
		if ($path == '' || $path == '/') {
			$files = \OCP\Share::getItemsSharedWith('file', \OC_Share_Backend_Folder::FORMAT_OPENDIR);
			\OC\Files\Stream\Dir::register('shared', $files);
			return opendir('fakedir://shared');
		} else if ($source = $this->getSourcePath($path)) {
			list($storage, $internalPath) = \OC\Files\Filesystem::resolvePath($source);
			return $storage->opendir($internalPath);
		}
		return false;
	}

	public function is_dir($path) {
		if ($path == '' || $path == '/') {
			return true;
		} else if ($source = $this->getSourcePath($path)) {
			list($storage, $internalPath) = \OC\Files\Filesystem::resolvePath($source);
			return $storage->is_dir($internalPath);
		}
		return false;
	}

	public function is_file($path) {
		if ($source = $this->getSourcePath($path)) {
			list($storage, $internalPath) = \OC\Files\Filesystem::resolvePath($source);
			return $storage->is_file($internalPath);
		}
		return false;
	}

	public function stat($path) {
		if ($path == '' || $path == '/') {
			$stat['size'] = $this->filesize($path);
			$stat['mtime'] = $this->filemtime($path);
			return $stat;
		} else if ($source = $this->getSourcePath($path)) {
			list($storage, $internalPath) = \OC\Files\Filesystem::resolvePath($source);
			return $storage->stat($internalPath);
		}
		return false;
	}

	public function filetype($path) {
		if ($path == '' || $path == '/') {
			return 'dir';
		} else if ($source = $this->getSourcePath($path)) {
			list($storage, $internalPath) = \OC\Files\Filesystem::resolvePath($source);
			return $storage->filetype($internalPath);
		}
		return false;
	}

	public function filesize($path) {
		if ($path == '' || $path == '/' || $this->is_dir($path)) {
			return 0;
		} else if ($source = $this->getSourcePath($path)) {
			list($storage, $internalPath) = \OC\Files\Filesystem::resolvePath($source);
			return $storage->filesize($internalPath);
		}
		return false;
	}

	public function isCreatable($path) {
		if ($path == '') {
			return false;
		}
		return ($this->getPermissions($path) & \OCP\PERMISSION_CREATE);
	}

	public function isReadable($path) {
		return $this->file_exists($path);
	}

	public function isUpdatable($path) {
		if ($path == '') {
			return false;
		}
		return ($this->getPermissions($path) & \OCP\PERMISSION_UPDATE);
	}

	public function isDeletable($path) {
		if ($path == '') {
			return true;
		}
		return ($this->getPermissions($path) & \OCP\PERMISSION_DELETE);
	}

	public function isSharable($path) {
		if ($path == '') {
			return false;
		}
		return ($this->getPermissions($path) & \OCP\PERMISSION_SHARE);
	}

	public function file_exists($path) {
		if ($path == '' || $path == '/') {
			return true;
		} else if ($source = $this->getSourcePath($path)) {
			list($storage, $internalPath) = \OC\Files\Filesystem::resolvePath($source);
			return $storage->file_exists($internalPath);
		}
		return false;
	}

	public function filemtime($path) {
		if ($path == '' || $path == '/') {
			$mtime = 0;
			if ($dh = $this->opendir($path)) {
				while (($filename = readdir($dh)) !== false) {
					$tempmtime = $this->filemtime($filename);
					if ($tempmtime > $mtime) {
						$mtime = $tempmtime;
					}
				}
			}
			return $mtime;
		} else {
			$source = $this->getSourcePath($path);
			if ($source) {
				list($storage, $internalPath) = \OC\Files\Filesystem::resolvePath($source);
				return $storage->filemtime($internalPath);
			}
		}
	}

	public function file_get_contents($path) {
		$source = $this->getSourcePath($path);
		if ($source) {
			$info = array(
				'target' => $this->sharedFolder.$path,
				'source' => $source,
			);
			\OCP\Util::emitHook('\OC\Files\Storage\Shared', 'file_get_contents', $info);
			list($storage, $internalPath) = \OC\Files\Filesystem::resolvePath($source);
			return $storage->file_get_contents($internalPath);
		}
	}

	public function file_put_contents($path, $data) {
		if ($source = $this->getSourcePath($path)) {
			// Check if permission is granted
			if (($this->file_exists($path) && !$this->isUpdatable($path))
				|| ($this->is_dir($path) && !$this->isCreatable($path))) {
				return false;
			}
			$info = array(
					'target' => $this->sharedFolder.$path,
					'source' => $source,
				);
			\OCP\Util::emitHook('\OC\Files\Storage\Shared', 'file_put_contents', $info);
			list($storage, $internalPath) = \OC\Files\Filesystem::resolvePath($source);
			$result = $storage->file_put_contents($internalPath, $data);
			return $result;
		}
		return false;
	}

	public function unlink($path) {
		// Delete the file if DELETE permission is granted
		if ($source = $this->getSourcePath($path)) {
			if ($this->isDeletable($path)) {
				list($storage, $internalPath) = \OC\Files\Filesystem::resolvePath($source);
				return $storage->unlink($internalPath);
			} else if (dirname($path) == '/' || dirname($path) == '.') {
				// Unshare the file from the user if in the root of the Shared folder
				if ($this->is_dir($path)) {
					$itemType = 'folder';
				} else {
					$itemType = 'file';
				}
				return \OCP\Share::unshareFromSelf($itemType, $path);
			}
		}
		return false;
	}

	public function rename($path1, $path2) {
		// Check for partial files
		if (pathinfo($path1, PATHINFO_EXTENSION) === 'part') {
			if ($oldSource = $this->getSourcePath($path1)) {
				list($storage, $oldInternalPath) = \OC\Files\Filesystem::resolvePath($oldSource);
				$newInternalPath = substr($oldInternalPath, 0, -5);
				return $storage->rename($oldInternalPath, $newInternalPath);
			}
		} else {
			// Renaming/moving is only allowed within shared folders
			$pos1 = strpos($path1, '/', 1);
			$pos2 = strpos($path2, '/', 1);
			if ($pos1 !== false && $pos2 !== false && ($oldSource = $this->getSourcePath($path1))) {
				$newSource = $this->getSourcePath(dirname($path2)).'/'.basename($path2);
				if (dirname($path1) == dirname($path2)) {
					// Rename the file if UPDATE permission is granted
					if ($this->isUpdatable($path1)) {
						list($storage, $oldInternalPath) = \OC\Files\Filesystem::resolvePath($oldSource);
						list( , $newInternalPath) = \OC\Files\Filesystem::resolvePath($newSource);
						return $storage->rename($oldInternalPath, $newInternalPath);
					}
				} else {
					// Move the file if DELETE and CREATE permissions are granted
					if ($this->isDeletable($path1) && $this->isCreatable(dirname($path2))) {
						// Get the root shared folder
						$folder1 = substr($path1, 0, $pos1);
						$folder2 = substr($path2, 0, $pos2);
						// Copy and unlink the file if it exists in a different shared folder
						if ($folder1 != $folder2) {
							if ($this->copy($path1, $path2)) {
								return $this->unlink($path1);
							}
						} else {
							list($storage, $oldInternalPath) = \OC\Files\Filesystem::resolvePath($oldSource);
							list( , $newInternalPath) = \OC\Files\Filesystem::resolvePath($newSource);
							return $storage->rename($oldInternalPath, $newInternalPath);
						}
					}
				}
			}
		}
		return false;
	}

	public function copy($path1, $path2) {
		// Copy the file if CREATE permission is granted
		if ($this->isCreatable(dirname($path2))) {
			$source = $this->fopen($path1, 'r');
			$target = $this->fopen($path2, 'w');
			list ($count, $result) = \OC_Helper::streamCopy($source, $target);
			return $result;
		}
		return false;
	}

	public function fopen($path, $mode) {
		if ($source = $this->getSourcePath($path)) {
			switch ($mode) {
				case 'r+':
				case 'rb+':
				case 'w+':
				case 'wb+':
				case 'x+':
				case 'xb+':
				case 'a+':
				case 'ab+':
				case 'w':
				case 'wb':
				case 'x':
				case 'xb':
				case 'a':
				case 'ab':
					if (!$this->isUpdatable($path)) {
						return false;
					}
			}
			$info = array(
				'target' => $this->sharedFolder.$path,
				'source' => $source,
				'mode' => $mode,
			);
			\OCP\Util::emitHook('\OC\Files\Storage\Shared', 'fopen', $info);
			list($storage, $internalPath) = \OC\Files\Filesystem::resolvePath($source);
			return $storage->fopen($internalPath, $mode);
		}
		return false;
	}

	public function getMimeType($path) {
		if ($path == '' || $path == '/') {
			return 'httpd/unix-directory';
		}
		if ($source = $this->getSourcePath($path)) {
			list($storage, $internalPath) = \OC\Files\Filesystem::resolvePath($source);
			return $storage->getMimeType($internalPath);
		}
		return false;
	}

	public function free_space($path) {
		if ($path == '') {
			return \OC\Files\FREE_SPACE_UNKNOWN;
		}
		$source = $this->getSourcePath($path);
		if ($source) {
			list($storage, $internalPath) = \OC\Files\Filesystem::resolvePath($source);
			return $storage->free_space($internalPath);
		}
	}

	public function getLocalFile($path) {
		if ($source = $this->getSourcePath($path)) {
			list($storage, $internalPath) = \OC\Files\Filesystem::resolvePath($source);
			return $storage->getLocalFile($internalPath);
		}
		return false;
	}
	public function touch($path, $mtime = null) {
		if ($source = $this->getSourcePath($path)) {
			list($storage, $internalPath) = \OC\Files\Filesystem::resolvePath($source);
			return $storage->touch($internalPath, $mtime);
		}
		return false;
	}

	public static function setup($options) {
		if (!\OCP\User::isLoggedIn() || \OCP\User::getUser() != $options['user']
			|| \OCP\Share::getItemsSharedWith('file')) {
			$user_dir = $options['user_dir'];
			\OC\Files\Filesystem::mount('\OC\Files\Storage\Shared',
				array('sharedFolder' => '/Shared'),
				$user_dir.'/Shared/');
		}
	}

	public function hasUpdated($path, $time) {
		if ($path == '') {
			return false;
		}
		return $this->filemtime($path) > $time;
	}

	public function getCache($path = '') {
		return new \OC\Files\Cache\Shared_Cache($this);
	}

	public function getScanner($path = '') {
		return new \OC\Files\Cache\Scanner($this);
	}

	public function getPermissionsCache($path = '') {
		return new \OC\Files\Cache\Shared_Permissions($this);
	}

	public function getWatcher($path = '') {
		return new \OC\Files\Cache\Shared_Watcher($this);
	}

	public function getOwner($path) {
		if ($path == '') {
			return false;
		}
		$source = $this->getFile($path);
		if ($source) {
			return $source['fileOwner'];
		}
		return false;
	}

	public function getETag($path) {
		if ($path == '') {
			return parent::getETag($path);
		}
		if ($source = $this->getSourcePath($path)) {
			list($storage, $internalPath) = \OC\Files\Filesystem::resolvePath($source);
			return $storage->getETag($internalPath);
		}
		return null;
	}

}<|MERGE_RESOLUTION|>--- conflicted
+++ resolved
@@ -45,25 +45,18 @@
 	*/
 	private function getFile($target) {
 		if (!isset($this->files[$target])) {
-<<<<<<< HEAD
 			// Check for partial files
 			if (pathinfo($target, PATHINFO_EXTENSION) === 'part') {
 				$source = \OC_Share_Backend_File::getSource(substr($target, 0, -5));
 				if ($source) {
-					$source['path'] = '/'.$source['uid_owner'].'/'.$source['path'].'.part';
+					$source['path'] .= '.part';
 					// All partial files have delete permission
 					$source['permissions'] |= \OCP\PERMISSION_DELETE;
 				}
 			} else {
 				$source = \OC_Share_Backend_File::getSource($target);
-				if ($source) {
-					$source['path'] = '/'.$source['uid_owner'].'/'.$source['path'];
-				}
 			}
 			$this->files[$target] = $source;
-=======
-			$this->files[$target] = \OC_Share_Backend_File::getSource($target);
->>>>>>> 0aa6c1b1
 		}
 		return $this->files[$target];
 	}
