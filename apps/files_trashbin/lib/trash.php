--- conflicted
+++ resolved
@@ -54,14 +54,9 @@
 		} else {
 			$type = 'file';
 		}
-<<<<<<< HEAD
 		
-		$trashbinSize = self::getTrashbinSize($user);
+		$trashbinSize = self::getTrashbinSize($user);
 		if ( $trashbinSize === false || $trashbinSize < 0 ) {
-=======
-
-		if (  ($trashbinSize = \OCP\Config::getAppValue('files_trashbin', 'size')) === null ) {
->>>>>>> 9ee5069f
 			$trashbinSize = self::calculateSize(new \OC_FilesystemView('/'. $user.'/files_trashbin'));
 			$trashbinSize += self::calculateSize(new \OC_FilesystemView('/'. $user.'/versions_trashbin'));
 		}
@@ -94,25 +89,14 @@
 		} else {
 			\OC_Log::write('files_trashbin', 'Couldn\'t move '.$file_path.' to the trash bin', \OC_log::ERROR);
 		}
-<<<<<<< HEAD
 		
-		// get available disk space for user
-		$quota = \OCP\Util::computerFileSize(\OC_Preferences::getValue($user, 'files', 'quota'));
-		if ( $quota == null ) {
-			$quota = \OCP\Util::computerFileSize(\OC_Appconfig::getValue('files', 'default_quota'));
-		}
-		if ( $quota == null ) {
+		// get available disk space for user
+		$quota = \OCP\Util::computerFileSize(\OC_Preferences::getValue($user, 'files', 'quota'));
+		if ( $quota == null ) {
+			$quota = \OCP\Util::computerFileSize(\OC_Appconfig::getValue('files', 'default_quota'));
+		}
+		if ( $quota == null ) {
 			$quota = \OC\Files\Filesystem::free_space('/') / count(\OCP\User::getUsers());
-=======
-
-		// get available disk space for user
-		$quota = \OCP\Util::computerFileSize(\OC_Preferences::getValue($user, 'files', 'quota'));
-		if ( $quota == null ) {
-			$quota = \OCP\Util::computerFileSize(\OC_Appconfig::getValue('files', 'default_quota'));
-		}
-		if ( $quota == null ) {
-			$quota = \OC\Files\Filesystem::free_space('/');
->>>>>>> 9ee5069f
 		}
 
 		// calculate available space for trash bin
@@ -125,12 +109,9 @@
 		}
 
 		$trashbinSize -= self::expire($availableSpace);
-<<<<<<< HEAD
 		
-		self::setTrashbinSize($user, $trashbinSize);
-=======
-		\OCP\Config::setAppValue('files_trashbin', 'size', $trashbinSize);
->>>>>>> 9ee5069f
+		self::setTrashbinSize($user, $trashbinSize);
+
 	}
 
 
@@ -143,18 +124,11 @@
 	public static function restore($file, $filename, $timestamp) {
 		$user = \OCP\User::getUser();
 		$view = new \OC_FilesystemView('/'.$user);
-<<<<<<< HEAD
 		
 		$trashbinSize = self::getTrashbinSize($user);
-		if ( $trashbinSize === false || $trashbinSize < 0 ) {
-			$trashbinSize = self::calculateSize(new \OC_FilesystemView('/'. $user.'/files_trashbin'));
+		if ( $trashbinSize === false || $trashbinSize < 0 ) {
+			$trashbinSize = self::calculateSize(new \OC_FilesystemView('/'. $user.'/files_trashbin'));
 			$trashbinSize += self::calculateSize(new \OC_FilesystemView('/'. $user.'/versions_trashbin'));
-=======
-
-		if (  ($trashbinSize = \OCP\Config::getAppValue('files_trashbin', 'size')) === null ) {
-			$trashbinSize = self::calculateSize(new \OC_FilesystemView('/'. $user.'/files_trashbin'));
-			$trashbinSize += self::calculateSize(new \OC_FilesystemView('/'. $user.'/versions_trashbin'));
->>>>>>> 9ee5069f
 		}
 		if ( $timestamp ) {
 			$query = \OC_DB::prepare('SELECT location,type FROM *PREFIX*files_trash'
@@ -246,20 +220,12 @@
 	public static function delete($filename, $timestamp=null) {
 		$user = \OCP\User::getUser();
 		$view = new \OC_FilesystemView('/'.$user);
-<<<<<<< HEAD
-		$size = 0;
+		$size = 0;
 	
 		$trashbinSize = self::getTrashbinSize($user);
-		if ( $trashbinSize === false || $trashbinSize < 0 ) {
-			$trashbinSize = self::calculateSize(new \OC_FilesystemView('/'. $user.'/files_trashbin'));
+		if ( $trashbinSize === false || $trashbinSize < 0 ) {
+			$trashbinSize = self::calculateSize(new \OC_FilesystemView('/'. $user.'/files_trashbin'));
 			$trashbinSize += self::calculateSize(new \OC_FilesystemView('/'. $user.'/versions_trashbin'));
-=======
-		$size = 0;
-
-		if (  ($trashbinSize = \OCP\Config::getAppValue('files_trashbin', 'size')) === null ) {
-			$trashbinSize = self::calculateSize(new \OC_FilesystemView('/'. $user.'/files_trashbin'));
-			$trashbinSize += self::calculateSize(new \OC_FilesystemView('/'. $user.'/versions_trashbin'));
->>>>>>> 9ee5069f
 		}
 
 		if ( $timestamp ) {
@@ -294,15 +260,9 @@
 		}
 		$view->unlink('/files_trashbin/'.$file);
 		$trashbinSize -= $size;
-<<<<<<< HEAD
 		self::setTrashbinSize($user, $trashbinSize);
-		
+		
 		return $size;
-=======
-		\OCP\Config::setAppValue('files_trashbin', 'size', $trashbinSize);
-
-		return $size;
->>>>>>> 9ee5069f
 	}
 
 	/**
@@ -495,39 +455,35 @@
 		return $size;
 	}
 
-<<<<<<< HEAD
-	/**
-	 * get current size of trash bin from a given user
-	 *
-	 * @param $user user who owns the trash bin
-	 * @return mixed trash bin size or false if no trash bin size is stored
-	 */
-	private static function getTrashbinSize($user) {
-		$query = \OC_DB::prepare('SELECT size FROM *PREFIX*files_trashsize WHERE user=?');
-		$result = $query->execute(array($user))->fetchAll();
-
-		if ($result) {
-			return $result[0]['size'];
-		}
-		return false;
+	/**
+	 * get current size of trash bin from a given user
+	 *
+	 * @param $user user who owns the trash bin
+	 * @return mixed trash bin size or false if no trash bin size is stored
+	 */
+	private static function getTrashbinSize($user) {
+		$query = \OC_DB::prepare('SELECT size FROM *PREFIX*files_trashsize WHERE user=?');
+		$result = $query->execute(array($user))->fetchAll();
+
+		if ($result) {
+			return $result[0]['size'];
+		}
+		return false;
+	}
+	
+	/**
+	 * write to the database how much space is in use for the trash bin
+	 *
+	 * @param $user owner of the trash bin
+	 * @param $size size of the trash bin
+	 */
+	private static function setTrashbinSize($user, $size) {
+		if ( self::getTrashbinSize($user) === false) {
+			$query = \OC_DB::prepare('INSERT INTO *PREFIX*files_trashsize (size, user) VALUES (?, ?)');
+		}else {
+			$query = \OC_DB::prepare('UPDATE *PREFIX*files_trashsize SET size=? WHERE user=?');
+		}
+		$query->execute(array($size, $user));
 	}
 	
-	/**
-	 * write to the database how much space is in use for the trash bin
-	 *
-	 * @param $user owner of the trash bin
-	 * @param $size size of the trash bin
-	 */
-	private static function setTrashbinSize($user, $size) {
-		if ( self::getTrashbinSize($user) === false) {
-			$query = \OC_DB::prepare('INSERT INTO *PREFIX*files_trashsize (size, user) VALUES (?, ?)');
-		}else {
-			$query = \OC_DB::prepare('UPDATE *PREFIX*files_trashsize SET size=? WHERE user=?');
-		}
-		$query->execute(array($size, $user));
-	}
-	
-}
-=======
-}
->>>>>>> 9ee5069f
+}