<?php

/**
* ownCloud
*
* @author Michael Gapczynski
* @copyright 2012 Michael Gapczynski mtgap@owncloud.com
*
* This library is free software; you can redistribute it and/or
* modify it under the terms of the GNU AFFERO GENERAL PUBLIC LICENSE
* License as published by the Free Software Foundation; either
* version 3 of the License, or any later version.
*
* This library is distributed in the hope that it will be useful,
* but WITHOUT ANY WARRANTY; without even the implied warranty of
* MERCHANTABILITY or FITNESS FOR A PARTICULAR PURPOSE.  See the
* GNU AFFERO GENERAL PUBLIC LICENSE for more details.
*
* You should have received a copy of the GNU Affero General Public
* License along with this library.  If not, see <http://www.gnu.org/licenses/>.
*/

require_once 'Dropbox/autoload.php';

namespace OC\Files\Storage;

class Dropbox extends \OC\Files\Storage\Common {

	private $dropbox;
	private $root;
	private $metaData = array();

	private static $tempFiles = array();

	public function __construct($params) {
		if (isset($params['configured']) && $params['configured'] == 'true' && isset($params['app_key']) && isset($params['app_secret']) && isset($params['token']) && isset($params['token_secret'])) {
<<<<<<< HEAD
			$oauth = new \Dropbox_OAuth_Curl($params['app_key'], $params['app_secret']);
			$oauth->setToken($params['token'], $params['token_secret']);
			$this->dropbox = new \Dropbox_API($oauth, 'dropbox');
=======
			$this->root=isset($params['root'])?$params['root']:'';
			$oauth = new Dropbox_OAuth_Curl($params['app_key'], $params['app_secret']);
			$oauth->setToken($params['token'], $params['token_secret']);
			$this->dropbox = new Dropbox_API($oauth, 'dropbox');
			$this->mkdir('');
>>>>>>> 2de94f9c
		} else {
			throw new \Exception('Creating \OC\Files\Storage\Dropbox storage failed');
		}
	}

	private function getMetaData($path, $list = false) {
		$path = $this->root.$path;
		if (!$list && isset($this->metaData[$path])) {
			return $this->metaData[$path];
		} else {
			if ($list) {
				try {
					$response = $this->dropbox->getMetaData($path);
				} catch (Exception $exception) {
					OCP\Util::writeLog('files_external', $exception->getMessage(), OCP\Util::ERROR);
					return false;
				}
				if ($response && isset($response['contents'])) {
					$contents = $response['contents'];
					// Cache folder's contents
					foreach ($contents as $file) {
						$this->metaData[$path.'/'.basename($file['path'])] = $file;
					}
					unset($response['contents']);
					$this->metaData[$path] = $response;
				}
				$this->metaData[$path] = $response;
				// Return contents of folder only
				return $contents;
			} else {
				try {
					$response = $this->dropbox->getMetaData($path, 'false');
					$this->metaData[$path] = $response;
					return $response;
				} catch (Exception $exception) {
					OCP\Util::writeLog('files_external', $exception->getMessage(), OCP\Util::ERROR);
					return false;
				}
			}
		}
	}

	public function mkdir($path) {
		$path = $this->root.$path;
		try {
			$this->dropbox->createFolder($path);
			return true;
		} catch (Exception $exception) {
			OCP\Util::writeLog('files_external', $exception->getMessage(), OCP\Util::ERROR);
			return false;
		}
	}

	public function rmdir($path) {
		return $this->unlink($path);
	}

	public function opendir($path) {
		if ($contents = $this->getMetaData($path, true)) {
			$files = array();
			foreach ($contents as $file) {
				$files[] = basename($file['path']);
			}
			\OC_FakeDirStream::$dirs['dropbox'.$path] = $files;
			return opendir('fakedir://dropbox'.$path);
		}
		return false;
	}

	public function stat($path) {
		if ($metaData = $this->getMetaData($path)) {
			$stat['size'] = $metaData['bytes'];
			$stat['atime'] = time();
			$stat['mtime'] = (isset($metaData['modified'])) ? strtotime($metaData['modified']) : time();
			$stat['ctime'] = $stat['mtime'];
			return $stat;
		}
		return false;
	}

	public function filetype($path) {
		if ($path == '' || $path == '/') {
			return 'dir';
		} else if ($metaData = $this->getMetaData($path)) {
			if ($metaData['is_dir'] == 'true') {
				return 'dir';
			} else {
				return 'file';
			}
		}
		return false;
	}

	public function isReadable($path) {
		return $this->file_exists($path);
	}

	public function isUpdatable($path) {
		return $this->file_exists($path);
	}

	public function file_exists($path) {
		if ($path == '' || $path == '/') {
			return true;
		}
		if ($this->getMetaData($path)) {
			return true;
		}
		return false;
	}

	public function unlink($path) {
		$path = $this->root.$path;
		try {
			$this->dropbox->delete($path);
			return true;
		} catch (Exception $exception) {
			OCP\Util::writeLog('files_external', $exception->getMessage(), OCP\Util::ERROR);
			return false;
		}
	}

	public function rename($path1, $path2) {
		$path1 = $this->root.$path1;
		$path2 = $this->root.$path2;
		try {
			$this->dropbox->move($path1, $path2);
			return true;
		} catch (Exception $exception) {
			OCP\Util::writeLog('files_external', $exception->getMessage(), OCP\Util::ERROR);
			return false;
		}
	}

	public function copy($path1, $path2) {
		$path1 = $this->root.$path1;
		$path2 = $this->root.$path2;
		try {
			$this->dropbox->copy($path1, $path2);
			return true;
		} catch (Exception $exception) {
			OCP\Util::writeLog('files_external', $exception->getMessage(), OCP\Util::ERROR);
			return false;
		}
	}

	public function fopen($path, $mode) {
		$path = $this->root.$path;
		switch ($mode) {
			case 'r':
			case 'rb':
				$tmpFile = \OC_Helper::tmpFile();
				try {
					$data = $this->dropbox->getFile($path);
					file_put_contents($tmpFile, $data);
					return fopen($tmpFile, 'r');
				} catch (Exception $exception) {
					OCP\Util::writeLog('files_external', $exception->getMessage(), OCP\Util::ERROR);
					return false;
				}
			case 'w':
			case 'wb':
			case 'a':
			case 'ab':
			case 'r+':
			case 'w+':
			case 'wb+':
			case 'a+':
			case 'x':
			case 'x+':
			case 'c':
			case 'c+':
				if (strrpos($path, '.') !== false) {
					$ext = substr($path, strrpos($path, '.'));
				} else {
					$ext = '';
				}
				$tmpFile = \OC_Helper::tmpFile($ext);
				\OC_CloseStreamWrapper::$callBacks[$tmpFile] = array($this, 'writeBack');
				if ($this->file_exists($path)) {
					$source = $this->fopen($path, 'r');
					file_put_contents($tmpFile, $source);
				}
				self::$tempFiles[$tmpFile] = $path;
				return fopen('close://'.$tmpFile, $mode);
		}
		return false;
	}

	public function writeBack($tmpFile) {
		if (isset(self::$tempFiles[$tmpFile])) {
			$handle = fopen($tmpFile, 'r');
			try {
				$this->dropbox->putFile(self::$tempFiles[$tmpFile], $handle);
				unlink($tmpFile);
			} catch (Exception $exception) {
				OCP\Util::writeLog('files_external', $exception->getMessage(), OCP\Util::ERROR);
			}
		}
	}

	public function getMimeType($path) {
		if ($this->filetype($path) == 'dir') {
			return 'httpd/unix-directory';
		} else if ($metaData = $this->getMetaData($path)) {
			return $metaData['mime_type'];
		}
		return false;
	}

	public function free_space($path) {
		try {
			$info = $this->dropbox->getAccountInfo();
			return $info['quota_info']['quota'] - $info['quota_info']['normal'];
		} catch (Exception $exception) {
			OCP\Util::writeLog('files_external', $exception->getMessage(), OCP\Util::ERROR);
			return false;
		}
	}

	public function touch($path, $mtime = null) {
		return false;
	}

}<|MERGE_RESOLUTION|>--- conflicted
+++ resolved
@@ -34,17 +34,11 @@
 
 	public function __construct($params) {
 		if (isset($params['configured']) && $params['configured'] == 'true' && isset($params['app_key']) && isset($params['app_secret']) && isset($params['token']) && isset($params['token_secret'])) {
-<<<<<<< HEAD
+			$this->root=isset($params['root'])?$params['root']:'';
 			$oauth = new \Dropbox_OAuth_Curl($params['app_key'], $params['app_secret']);
 			$oauth->setToken($params['token'], $params['token_secret']);
 			$this->dropbox = new \Dropbox_API($oauth, 'dropbox');
-=======
-			$this->root=isset($params['root'])?$params['root']:'';
-			$oauth = new Dropbox_OAuth_Curl($params['app_key'], $params['app_secret']);
-			$oauth->setToken($params['token'], $params['token_secret']);
-			$this->dropbox = new Dropbox_API($oauth, 'dropbox');
 			$this->mkdir('');
->>>>>>> 2de94f9c
 		} else {
 			throw new \Exception('Creating \OC\Files\Storage\Dropbox storage failed');
 		}
@@ -58,8 +52,8 @@
 			if ($list) {
 				try {
 					$response = $this->dropbox->getMetaData($path);
-				} catch (Exception $exception) {
-					OCP\Util::writeLog('files_external', $exception->getMessage(), OCP\Util::ERROR);
+				} catch (\Exception $exception) {
+					\OCP\Util::writeLog('files_external', $exception->getMessage(), \OCP\Util::ERROR);
 					return false;
 				}
 				if ($response && isset($response['contents'])) {
@@ -79,8 +73,8 @@
 					$response = $this->dropbox->getMetaData($path, 'false');
 					$this->metaData[$path] = $response;
 					return $response;
-				} catch (Exception $exception) {
-					OCP\Util::writeLog('files_external', $exception->getMessage(), OCP\Util::ERROR);
+				} catch (\Exception $exception) {
+					\OCP\Util::writeLog('files_external', $exception->getMessage(), \OCP\Util::ERROR);
 					return false;
 				}
 			}
@@ -92,8 +86,8 @@
 		try {
 			$this->dropbox->createFolder($path);
 			return true;
-		} catch (Exception $exception) {
-			OCP\Util::writeLog('files_external', $exception->getMessage(), OCP\Util::ERROR);
+		} catch (\Exception $exception) {
+			\OCP\Util::writeLog('files_external', $exception->getMessage(), \OCP\Util::ERROR);
 			return false;
 		}
 	}
@@ -161,8 +155,8 @@
 		try {
 			$this->dropbox->delete($path);
 			return true;
-		} catch (Exception $exception) {
-			OCP\Util::writeLog('files_external', $exception->getMessage(), OCP\Util::ERROR);
+		} catch (\Exception $exception) {
+			\OCP\Util::writeLog('files_external', $exception->getMessage(), \OCP\Util::ERROR);
 			return false;
 		}
 	}
@@ -173,8 +167,8 @@
 		try {
 			$this->dropbox->move($path1, $path2);
 			return true;
-		} catch (Exception $exception) {
-			OCP\Util::writeLog('files_external', $exception->getMessage(), OCP\Util::ERROR);
+		} catch (\Exception $exception) {
+			\OCP\Util::writeLog('files_external', $exception->getMessage(), \OCP\Util::ERROR);
 			return false;
 		}
 	}
@@ -185,8 +179,8 @@
 		try {
 			$this->dropbox->copy($path1, $path2);
 			return true;
-		} catch (Exception $exception) {
-			OCP\Util::writeLog('files_external', $exception->getMessage(), OCP\Util::ERROR);
+		} catch (\Exception $exception) {
+			\OCP\Util::writeLog('files_external', $exception->getMessage(), \OCP\Util::ERROR);
 			return false;
 		}
 	}
@@ -201,8 +195,8 @@
 					$data = $this->dropbox->getFile($path);
 					file_put_contents($tmpFile, $data);
 					return fopen($tmpFile, 'r');
-				} catch (Exception $exception) {
-					OCP\Util::writeLog('files_external', $exception->getMessage(), OCP\Util::ERROR);
+				} catch (\Exception $exception) {
+					\OCP\Util::writeLog('files_external', $exception->getMessage(), \OCP\Util::ERROR);
 					return false;
 				}
 			case 'w':
@@ -240,8 +234,8 @@
 			try {
 				$this->dropbox->putFile(self::$tempFiles[$tmpFile], $handle);
 				unlink($tmpFile);
-			} catch (Exception $exception) {
-				OCP\Util::writeLog('files_external', $exception->getMessage(), OCP\Util::ERROR);
+			} catch (\Exception $exception) {
+				\OCP\Util::writeLog('files_external', $exception->getMessage(), \OCP\Util::ERROR);
 			}
 		}
 	}
@@ -259,8 +253,8 @@
 		try {
 			$info = $this->dropbox->getAccountInfo();
 			return $info['quota_info']['quota'] - $info['quota_info']['normal'];
-		} catch (Exception $exception) {
-			OCP\Util::writeLog('files_external', $exception->getMessage(), OCP\Util::ERROR);
+		} catch (\Exception $exception) {
+			\OCP\Util::writeLog('files_external', $exception->getMessage(), \OCP\Util::ERROR);
 			return false;
 		}
 	}
