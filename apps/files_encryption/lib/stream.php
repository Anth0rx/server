<?php
/**
 * ownCloud
 *
 * @author Robin Appelman
 * @copyright 2012 Sam Tuke <samtuke@owncloud.com>, 2011 Robin Appelman
 * <icewind1991@gmail.com>
 *
 * This library is free software; you can redistribute it and/or
 * modify it under the terms of the GNU AFFERO GENERAL PUBLIC LICENSE
 * License as published by the Free Software Foundation; either
 * version 3 of the License, or any later version.
 *
 * This library is distributed in the hope that it will be useful,
 * but WITHOUT ANY WARRANTY; without even the implied warranty of
 * MERCHANTABILITY or FITNESS FOR A PARTICULAR PURPOSE.  See the
 * GNU AFFERO GENERAL PUBLIC LICENSE for more details.
 *
 * You should have received a copy of the GNU Affero General Public
 * License along with this library.  If not, see <http://www.gnu.org/licenses/>.
 *
 */

/**
 * transparently encrypted filestream
 *
 * you can use it as wrapper around an existing stream by setting CryptStream::$sourceStreams['foo']=array('path'=>$path,'stream'=>$stream)
 * and then fopen('crypt://streams/foo');
 */

namespace OCA\Encryption;

/**
 * @brief Provides 'crypt://' stream wrapper protocol.
 * @note We use a stream wrapper because it is the most secure way to handle
 * decrypted content transfers. There is no safe way to decrypt the entire file
 * somewhere on the server, so we have to encrypt and decrypt blocks on the fly.
 * @note Paths used with this protocol MUST BE RELATIVE. Use URLs like:
 * crypt://filename, or crypt://subdirectory/filename, NOT
 * crypt:///home/user/owncloud/data. Otherwise keyfiles will be put in
 * [owncloud]/data/user/files_encryption/keyfiles/home/user/owncloud/data and
 * will not be accessible to other methods.
 * @note Data read and written must always be 8192 bytes long, as this is the
 * buffer size used internally by PHP. The encryption process makes the input
 * data longer, and input is chunked into smaller pieces in order to result in
 * a 8192 encrypted block size.
 * @note When files are deleted via webdav, or when they are updated and the
 * previous version deleted, this is handled by OC\Files\View, and thus the
 * encryption proxies are used and keyfiles deleted.
 */
class Stream {
	private $plainKey;
	private $encKeyfiles;

	private $rawPath; // The raw path relative to the data dir
	private $relPath; // rel path to users file dir
	private $userId;
	private $keyId;
	private $handle; // Resource returned by fopen
	private $meta = array(); // Header / meta for source stream
	private $writeCache;
	private $size;
	private $unencryptedSize;
	private $publicKey;
	private $encKeyfile;
	private $newFile; // helper var, we only need to write the keyfile for new files
	/**
	 * @var \OC\Files\View
	 */
	private $rootView; // a fsview object set to '/'

	/**
	 * @var \OCA\Encryption\Session
	 */
	private $session;
	private $privateKey;

	/**
	 * @param $path raw path relative to data/
	 * @param $mode
	 * @param $options
	 * @param $opened_path
	 * @return bool
	 */
	public function stream_open($path, $mode, $options, &$opened_path) {

		// assume that the file already exist before we decide it finally in getKey()
		$this->newFile = false;

		if (!isset($this->rootView)) {
			$this->rootView = new \OC_FilesystemView('/');
		}

		// rawPath is relative to the data directory
		$this->rawPath = \OC\Files\Filesystem::normalizePath(str_replace('crypt://', '', $path));

		$this->session = new \OCA\Encryption\Session($this->rootView);

		$this->privateKey = $this->session->getPrivateKey();

<<<<<<< HEAD
		$userId = Helper::getUser($this->rawPath);
=======
		// rawPath is relative to the data directory
		$this->rawPath = \OC\Files\Filesystem::normalizePath(str_replace('crypt://', '', $path));
>>>>>>> 2b361ea0

		$this->userId = Helper::getUser($this->rawPath);

		$util = new Util($this->rootView, $this->userId);

<<<<<<< HEAD
=======
		// get the key ID which we want to use, canm be the users key or the
		// public share key
		$this->keyId = $util->getKeyId();

>>>>>>> 2b361ea0
		// Strip identifier text from path, this gives us the path relative to data/<user>/files
		$this->relPath = Helper::stripUserFilesPath($this->rawPath);
		// if raw path doesn't point to a real file, check if it is a version or a file in the trash bin
		if ($this->relPath === false) {
			$this->relPath = Helper::getPathToRealFile($this->rawPath);
		}

		if($this->relPath === false) {
			\OCP\Util::writeLog('Encryption library', 'failed to open file "' . $this->rawPath . '" expecting a path to "files", "files_versions" or "cache"', \OCP\Util::ERROR);
			return false;
		}

		// Disable fileproxies so we can get the file size and open the source file without recursive encryption
		$proxyStatus = \OC_FileProxy::$enabled;
		\OC_FileProxy::$enabled = false;

		if (
			$mode === 'w'
			or $mode === 'w+'
			or $mode === 'wb'
			or $mode === 'wb+'
		) {

			// We're writing a new file so start write counter with 0 bytes
			$this->size = 0;
			$this->unencryptedSize = 0;

		} else {

			if($this->privateKey === false) {
				// if private key is not valid redirect user to a error page
				\OCA\Encryption\Helper::redirectToErrorPage($this->session);
			}

			$this->size = $this->rootView->filesize($this->rawPath, $mode);
		}

		$this->handle = $this->rootView->fopen($this->rawPath, $mode);

		\OC_FileProxy::$enabled = $proxyStatus;

		if (!is_resource($this->handle)) {

			\OCP\Util::writeLog('Encryption library', 'failed to open file "' . $this->rawPath . '"', \OCP\Util::ERROR);

		} else {

			$this->meta = stream_get_meta_data($this->handle);

		}


		return is_resource($this->handle);

	}

	/**
	 * @param $offset
	 * @param int $whence
	 */
	public function stream_seek($offset, $whence = SEEK_SET) {

		$this->flush();

		fseek($this->handle, $offset, $whence);

	}

	/**
	 * @param $count
	 * @return bool|string
	 * @throws \Exception
	 */
	public function stream_read($count) {

		$this->writeCache = '';

		if ($count !== 8192) {

			// $count will always be 8192 https://bugs.php.net/bug.php?id=21641
			// This makes this function a lot simpler, but will break this class if the above 'bug' gets 'fixed'
			\OCP\Util::writeLog('Encryption library', 'PHP "bug" 21641 no longer holds, decryption system requires refactoring', \OCP\Util::FATAL);

			die();

		}

		// Get the data from the file handle
		$data = fread($this->handle, $count);

		$result = null;

		if (strlen($data)) {

			if (!$this->getKey()) {

				// Error! We don't have a key to decrypt the file with
				throw new \Exception(
					'Encryption key not found for "' . $this->rawPath . '" during attempted read via stream');

			} else {

				// Decrypt data
				$result = Crypt::symmetricDecryptFileContent($data, $this->plainKey);
			}

		}

		return $result;

	}

	/**
	 * @brief Encrypt and pad data ready for writing to disk
	 * @param string $plainData data to be encrypted
	 * @param string $key key to use for encryption
	 * @return string encrypted data on success, false on failure
	 */
	public function preWriteEncrypt($plainData, $key) {

		// Encrypt data to 'catfile', which includes IV
		if ($encrypted = Crypt::symmetricEncryptFileContent($plainData, $key)) {

			return $encrypted;

		} else {

			return false;

		}

	}

	/**
	 * @brief Fetch the plain encryption key for the file and set it as plainKey property
	 * @internal param bool $generate if true, a new key will be generated if none can be found
	 * @return bool true on key found and set, false on key not found and new key generated and set
	 */
	public function getKey() {

		// Check if key is already set
		if (isset($this->plainKey) && isset($this->encKeyfile)) {

			return true;

		}

		// Fetch and decrypt keyfile
		// Fetch existing keyfile
		$util = new \OCA\Encryption\Util($this->rootView, $this->userId);
		$this->encKeyfile = Keymanager::getFileKey($this->rootView, $util, $this->relPath);

		// If a keyfile already exists
		if ($this->encKeyfile) {

			$shareKey = Keymanager::getShareKey($this->rootView, $this->keyId, $util, $this->relPath);

			// if there is no valid private key return false
			if ($this->privateKey === false) {
				// if private key is not valid redirect user to a error page
				\OCA\Encryption\Helper::redirectToErrorPage($this->session);
				return false;
			}

			if ($shareKey === false) {
				// if no share key is available redirect user to a error page
				\OCA\Encryption\Helper::redirectToErrorPage($this->session, \OCA\Encryption\Crypt::ENCRYPTION_NO_SHARE_KEY_FOUND);
				return false;
			}

			$this->plainKey = Crypt::multiKeyDecrypt($this->encKeyfile, $shareKey, $this->privateKey);

			return true;

		} else {

			$this->newFile = true;

			return false;

		}

	}

	/**
	 * @brief Handle plain data from the stream, and write it in 8192 byte blocks
	 * @param string $data data to be written to disk
	 * @note the data will be written to the path stored in the stream handle, set in stream_open()
	 * @note $data is only ever be a maximum of 8192 bytes long. This is set by PHP internally. stream_write() is called multiple times in a loop on data larger than 8192 bytes
	 * @note Because the encryption process used increases the length of $data, a writeCache is used to carry over data which would not fit in the required block size
	 * @note Padding is added to each encrypted block to ensure that the resulting block is exactly 8192 bytes. This is removed during stream_read
	 * @note PHP automatically updates the file pointer after writing data to reflect it's length. There is generally no need to update the poitner manually using fseek
	 */
	public function stream_write($data) {

		// if there is no valid private key return false
		if ($this->privateKey === false) {
			$this->size = 0;
			return strlen($data);
		}

		// Disable the file proxies so that encryption is not
		// automatically attempted when the file is written to disk -
		// we are handling that separately here and we don't want to
		// get into an infinite loop
		$proxyStatus = \OC_FileProxy::$enabled;
		\OC_FileProxy::$enabled = false;

		// Get the length of the unencrypted data that we are handling
		$length = strlen($data);

		// Find out where we are up to in the writing of data to the
		// file
		$pointer = ftell($this->handle);

		// Get / generate the keyfile for the file we're handling
		// If we're writing a new file (not overwriting an existing
		// one), save the newly generated keyfile
		if (!$this->getKey()) {

			$this->plainKey = Crypt::generateKey();

		}

		// If extra data is left over from the last round, make sure it
		// is integrated into the next 6126 / 8192 block
		if ($this->writeCache) {

			// Concat writeCache to start of $data
			$data = $this->writeCache . $data;

			// Clear the write cache, ready for reuse - it has been
			// flushed and its old contents processed
			$this->writeCache = '';

		}

		// While there still remains some data to be processed & written
		while (strlen($data) > 0) {

			// Remaining length for this iteration, not of the
			// entire file (may be greater than 8192 bytes)
			$remainingLength = strlen($data);

			// If data remaining to be written is less than the
			// size of 1 6126 byte block
			if ($remainingLength < 6126) {

				// Set writeCache to contents of $data
				// The writeCache will be carried over to the
				// next write round, and added to the start of
				// $data to ensure that written blocks are
				// always the correct length. If there is still
				// data in writeCache after the writing round
				// has finished, then the data will be written
				// to disk by $this->flush().
				$this->writeCache = $data;

				// Clear $data ready for next round
				$data = '';

			} else {

				// Read the chunk from the start of $data
				$chunk = substr($data, 0, 6126);

				$encrypted = $this->preWriteEncrypt($chunk, $this->plainKey);

				// Write the data chunk to disk. This will be
				// attended to the last data chunk if the file
				// being handled totals more than 6126 bytes
				fwrite($this->handle, $encrypted);

				// Remove the chunk we just processed from
				// $data, leaving only unprocessed data in $data
				// var, for handling on the next round
				$data = substr($data, 6126);

			}

		}

		$this->size = max($this->size, $pointer + $length);
		$this->unencryptedSize += $length;

		\OC_FileProxy::$enabled = $proxyStatus;

		return $length;

	}


	/**
	 * @param $option
	 * @param $arg1
	 * @param $arg2
	 */
	public function stream_set_option($option, $arg1, $arg2) {
		$return = false;
		switch ($option) {
			case STREAM_OPTION_BLOCKING:
				$return = stream_set_blocking($this->handle, $arg1);
				break;
			case STREAM_OPTION_READ_TIMEOUT:
				$return = stream_set_timeout($this->handle, $arg1, $arg2);
				break;
			case STREAM_OPTION_WRITE_BUFFER:
				$return = stream_set_write_buffer($this->handle, $arg1);
		}

		return $return;
	}

	/**
	 * @return array
	 */
	public function stream_stat() {
		return fstat($this->handle);
	}

	/**
	 * @param $mode
	 */
	public function stream_lock($mode) {
		return flock($this->handle, $mode);
	}

	/**
	 * @return bool
	 */
	public function stream_flush() {

		return fflush($this->handle);
		// Not a typo: http://php.net/manual/en/function.fflush.php

	}

	/**
	 * @return bool
	 */
	public function stream_eof() {
		return feof($this->handle);
	}

	private function flush() {

		if ($this->writeCache) {

			// Set keyfile property for file in question
			$this->getKey();

			$encrypted = $this->preWriteEncrypt($this->writeCache, $this->plainKey);

			fwrite($this->handle, $encrypted);

			$this->writeCache = '';
		}
	}

	/**
	 * @return bool
	 */
	public function stream_close() {

		$this->flush();

		// if there is no valid private key return false
		if ($this->privateKey === false) {

			// cleanup
			if ($this->meta['mode'] !== 'r' && $this->meta['mode'] !== 'rb') {

				// Disable encryption proxy to prevent recursive calls
				$proxyStatus = \OC_FileProxy::$enabled;
				\OC_FileProxy::$enabled = false;

				if ($this->rootView->file_exists($this->rawPath) && $this->size === 0) {
					$this->rootView->unlink($this->rawPath);
				}

				// Re-enable proxy - our work is done
				\OC_FileProxy::$enabled = $proxyStatus;
			}

			// if private key is not valid redirect user to a error page
			\OCA\Encryption\Helper::redirectToErrorPage($this->session);
		}

		if (
				$this->meta['mode'] !== 'r' &&
				$this->meta['mode'] !== 'rb' &&
				$this->size > 0
		) {

			// only write keyfiles if it was a new file
			if ($this->newFile === true) {

				// Disable encryption proxy to prevent recursive calls
				$proxyStatus = \OC_FileProxy::$enabled;
				\OC_FileProxy::$enabled = false;

				// Fetch user's public key
				$this->publicKey = Keymanager::getPublicKey($this->rootView, $this->keyId);

				// Check if OC sharing api is enabled
				$sharingEnabled = \OCP\Share::isEnabled();

				$util = new Util($this->rootView, $this->userId);

				// Get all users sharing the file includes current user
				$uniqueUserIds = $util->getSharingUsersArray($sharingEnabled, $this->relPath, $userId);
				$checkedUserIds = $util->filterShareReadyUsers($uniqueUserIds);

				// Fetch public keys for all sharing users
				$publicKeys = Keymanager::getPublicKeys($this->rootView, $checkedUserIds['ready']);

				// Encrypt enc key for all sharing users
				$this->encKeyfiles = Crypt::multiKeyEncrypt($this->plainKey, $publicKeys);

				// Save the new encrypted file key
<<<<<<< HEAD
				Keymanager::setFileKey($this->rootView, $util, $this->relPath, $userId, $this->encKeyfiles['data']);
=======
				Keymanager::setFileKey($this->rootView, $this->relPath, $this->keyId, $this->encKeyfiles['data']);
>>>>>>> 2b361ea0

				// Save the sharekeys
				Keymanager::setShareKeys($this->rootView, $util, $this->relPath, $this->encKeyfiles['keys']);

				// Re-enable proxy - our work is done
				\OC_FileProxy::$enabled = $proxyStatus;
			}

			// we need to update the file info for the real file, not for the
			// part file.
			$path = Helper::stripPartialFileExtension($this->rawPath);

			// get file info
			$fileInfo = $this->rootView->getFileInfo($path);
			if (is_array($fileInfo)) {
				// set encryption data
				$fileInfo['encrypted'] = true;
				$fileInfo['size'] = $this->size;
				$fileInfo['unencrypted_size'] = $this->unencryptedSize;

				// set fileinfo
				$this->rootView->putFileInfo($path, $fileInfo);
			}

		}

		return fclose($this->handle);
	}

}<|MERGE_RESOLUTION|>--- conflicted
+++ resolved
@@ -91,31 +91,22 @@
 			$this->rootView = new \OC_FilesystemView('/');
 		}
 
+
+		$this->session = new \OCA\Encryption\Session($this->rootView);
+
+		$this->privateKey = $this->session->getPrivateKey();
+
 		// rawPath is relative to the data directory
 		$this->rawPath = \OC\Files\Filesystem::normalizePath(str_replace('crypt://', '', $path));
 
-		$this->session = new \OCA\Encryption\Session($this->rootView);
-
-		$this->privateKey = $this->session->getPrivateKey();
-
-<<<<<<< HEAD
-		$userId = Helper::getUser($this->rawPath);
-=======
-		// rawPath is relative to the data directory
-		$this->rawPath = \OC\Files\Filesystem::normalizePath(str_replace('crypt://', '', $path));
->>>>>>> 2b361ea0
-
 		$this->userId = Helper::getUser($this->rawPath);
 
 		$util = new Util($this->rootView, $this->userId);
 
-<<<<<<< HEAD
-=======
 		// get the key ID which we want to use, canm be the users key or the
 		// public share key
 		$this->keyId = $util->getKeyId();
 
->>>>>>> 2b361ea0
 		// Strip identifier text from path, this gives us the path relative to data/<user>/files
 		$this->relPath = Helper::stripUserFilesPath($this->rawPath);
 		// if raw path doesn't point to a real file, check if it is a version or a file in the trash bin
@@ -526,7 +517,7 @@
 				$util = new Util($this->rootView, $this->userId);
 
 				// Get all users sharing the file includes current user
-				$uniqueUserIds = $util->getSharingUsersArray($sharingEnabled, $this->relPath, $userId);
+				$uniqueUserIds = $util->getSharingUsersArray($sharingEnabled, $this->relPath, $this->userId);
 				$checkedUserIds = $util->filterShareReadyUsers($uniqueUserIds);
 
 				// Fetch public keys for all sharing users
@@ -536,11 +527,7 @@
 				$this->encKeyfiles = Crypt::multiKeyEncrypt($this->plainKey, $publicKeys);
 
 				// Save the new encrypted file key
-<<<<<<< HEAD
-				Keymanager::setFileKey($this->rootView, $util, $this->relPath, $userId, $this->encKeyfiles['data']);
-=======
-				Keymanager::setFileKey($this->rootView, $this->relPath, $this->keyId, $this->encKeyfiles['data']);
->>>>>>> 2b361ea0
+				Keymanager::setFileKey($this->rootView, $util, $this->relPath, $this->keyId, $this->encKeyfiles['data']);
 
 				// Save the sharekeys
 				Keymanager::setShareKeys($this->rootView, $util, $this->relPath, $this->encKeyfiles['keys']);
