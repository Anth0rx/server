# SOME DESCRIPTIVE TITLE.
# Copyright (C) YEAR THE PACKAGE'S COPYRIGHT HOLDER
# This file is distributed under the same license as the PACKAGE package.
# 
# Translators:
#   <erviker@gmail.com>, 2012.
#   <p.ixiemotion@gmail.com>, 2011.
msgid ""
msgstr ""
"Project-Id-Version: ownCloud\n"
"Report-Msgid-Bugs-To: http://bugs.owncloud.org/\n"
<<<<<<< HEAD
"POT-Creation-Date: 2012-09-26 13:19+0200\n"
"PO-Revision-Date: 2012-09-26 11:20+0000\n"
"Last-Translator: I Robot <thomas.mueller@tmit.eu>\n"
=======
"POT-Creation-Date: 2012-11-14 00:02+0100\n"
"PO-Revision-Date: 2012-11-13 02:43+0000\n"
"Last-Translator: I Robot <owncloud-bot@tmit.eu>\n"
>>>>>>> d1c0f2a7
"Language-Team: Norwegian Nynorsk (Norway) (http://www.transifex.com/projects/p/owncloud/language/nn_NO/)\n"
"MIME-Version: 1.0\n"
"Content-Type: text/plain; charset=UTF-8\n"
"Content-Transfer-Encoding: 8bit\n"
"Language: nn_NO\n"
"Plural-Forms: nplurals=2; plural=(n != 1);\n"

#: ajax/upload.php:20
msgid "There is no error, the file uploaded with success"
msgstr "Ingen feil, fila vart lasta opp"

#: ajax/upload.php:21
msgid "The uploaded file exceeds the upload_max_filesize directive in php.ini"
msgstr "Den opplasta fila er større enn variabelen upload_max_filesize i php.ini"

#: ajax/upload.php:22
msgid ""
"The uploaded file exceeds the MAX_FILE_SIZE directive that was specified in "
"the HTML form"
msgstr "Den opplasta fila er større enn variabelen MAX_FILE_SIZE i HTML-skjemaet"

#: ajax/upload.php:23
msgid "The uploaded file was only partially uploaded"
msgstr "Fila vart berre delvis lasta opp"

#: ajax/upload.php:24
msgid "No file was uploaded"
msgstr "Ingen filer vart lasta opp"

#: ajax/upload.php:25
msgid "Missing a temporary folder"
msgstr "Manglar ei mellombels mappe"

#: ajax/upload.php:26
msgid "Failed to write to disk"
msgstr ""

#: appinfo/app.php:6
msgid "Files"
msgstr "Filer"

<<<<<<< HEAD
#: js/fileactions.js:108 templates/index.php:62
msgid "Unshare"
msgstr ""

#: js/fileactions.js:110 templates/index.php:64
msgid "Delete"
msgstr "Slett"

#: js/fileactions.js:182
msgid "Rename"
msgstr ""

#: js/filelist.js:190 js/filelist.js:192
msgid "already exists"
msgstr ""

#: js/filelist.js:190 js/filelist.js:192
msgid "replace"
msgstr ""

#: js/filelist.js:190
msgid "suggest name"
msgstr ""

#: js/filelist.js:190 js/filelist.js:192
msgid "cancel"
msgstr ""

#: js/filelist.js:239 js/filelist.js:241
msgid "replaced"
msgstr ""

#: js/filelist.js:239 js/filelist.js:241 js/filelist.js:273 js/filelist.js:275
msgid "undo"
msgstr ""

#: js/filelist.js:241
msgid "with"
msgstr ""

#: js/filelist.js:273
msgid "unshared"
msgstr ""

#: js/filelist.js:275
msgid "deleted"
msgstr ""

#: js/files.js:179
msgid "generating ZIP-file, it may take some time."
msgstr ""

#: js/files.js:208
msgid "Unable to upload your file as it is a directory or has 0 bytes"
msgstr ""

#: js/files.js:208
msgid "Upload Error"
msgstr ""

#: js/files.js:236 js/files.js:341 js/files.js:371
msgid "Pending"
msgstr ""

#: js/files.js:256
msgid "1 file uploading"
msgstr ""

#: js/files.js:259 js/files.js:304 js/files.js:319
msgid "files uploading"
msgstr ""

#: js/files.js:322 js/files.js:355
msgid "Upload cancelled."
msgstr ""

#: js/files.js:424
=======
#: js/fileactions.js:108 templates/index.php:64
msgid "Unshare"
msgstr ""

#: js/fileactions.js:110 templates/index.php:66
msgid "Delete"
msgstr "Slett"

#: js/fileactions.js:172
msgid "Rename"
msgstr ""

#: js/filelist.js:198 js/filelist.js:200
msgid "{new_name} already exists"
msgstr ""

#: js/filelist.js:198 js/filelist.js:200
msgid "replace"
msgstr ""

#: js/filelist.js:198
msgid "suggest name"
msgstr ""

#: js/filelist.js:198 js/filelist.js:200
msgid "cancel"
msgstr ""

#: js/filelist.js:247
msgid "replaced {new_name}"
msgstr ""

#: js/filelist.js:247 js/filelist.js:249 js/filelist.js:281 js/filelist.js:283
msgid "undo"
msgstr ""

#: js/filelist.js:249
msgid "replaced {new_name} with {old_name}"
msgstr ""

#: js/filelist.js:281
msgid "unshared {files}"
msgstr ""

#: js/filelist.js:283
msgid "deleted {files}"
msgstr ""

#: js/files.js:171
msgid "generating ZIP-file, it may take some time."
msgstr ""

#: js/files.js:206
msgid "Unable to upload your file as it is a directory or has 0 bytes"
msgstr ""

#: js/files.js:206
msgid "Upload Error"
msgstr ""

#: js/files.js:223
msgid "Close"
msgstr "Lukk"

#: js/files.js:237 js/files.js:342 js/files.js:372
msgid "Pending"
msgstr ""

#: js/files.js:257
msgid "1 file uploading"
msgstr ""

#: js/files.js:260 js/files.js:305 js/files.js:320
msgid "{count} files uploading"
msgstr ""

#: js/files.js:323 js/files.js:356
msgid "Upload cancelled."
msgstr ""

#: js/files.js:425
>>>>>>> d1c0f2a7
msgid ""
"File upload is in progress. Leaving the page now will cancel the upload."
msgstr ""

<<<<<<< HEAD
#: js/files.js:494
msgid "Invalid name, '/' is not allowed."
msgstr ""

#: js/files.js:667
msgid "files scanned"
msgstr ""

#: js/files.js:675
msgid "error while scanning"
msgstr ""

#: js/files.js:748 templates/index.php:48
msgid "Name"
msgstr "Namn"

#: js/files.js:749 templates/index.php:56
msgid "Size"
msgstr "Storleik"

#: js/files.js:750 templates/index.php:58
msgid "Modified"
msgstr "Endra"

#: js/files.js:777
msgid "folder"
msgstr ""

#: js/files.js:779
msgid "folders"
msgstr ""

#: js/files.js:787
msgid "file"
msgstr ""

#: js/files.js:789
msgid "files"
=======
#: js/files.js:495
msgid "Invalid name, '/' is not allowed."
msgstr ""

#: js/files.js:676
msgid "{count} files scanned"
msgstr ""

#: js/files.js:684
msgid "error while scanning"
msgstr ""

#: js/files.js:757 templates/index.php:50
msgid "Name"
msgstr "Namn"

#: js/files.js:758 templates/index.php:58
msgid "Size"
msgstr "Storleik"

#: js/files.js:759 templates/index.php:60
msgid "Modified"
msgstr "Endra"

#: js/files.js:786
msgid "1 folder"
msgstr ""

#: js/files.js:788
msgid "{count} folders"
msgstr ""

#: js/files.js:796
msgid "1 file"
msgstr ""

#: js/files.js:798
msgid "{count} files"
>>>>>>> d1c0f2a7
msgstr ""

#: js/files.js:833
msgid "seconds ago"
msgstr ""

#: js/files.js:834
msgid "minute ago"
msgstr ""

#: js/files.js:835
msgid "minutes ago"
msgstr ""

#: js/files.js:838
msgid "today"
msgstr ""

#: js/files.js:839
msgid "yesterday"
msgstr ""

#: js/files.js:840
msgid "days ago"
msgstr ""

#: js/files.js:841
msgid "last month"
msgstr ""

#: js/files.js:843
msgid "months ago"
msgstr ""

#: js/files.js:844
msgid "last year"
msgstr ""

#: js/files.js:845
msgid "years ago"
msgstr ""

#: templates/admin.php:5
msgid "File handling"
msgstr ""

#: templates/admin.php:7
msgid "Maximum upload size"
msgstr "Maksimal opplastingsstorleik"

#: templates/admin.php:7
msgid "max. possible: "
msgstr ""

#: templates/admin.php:9
msgid "Needed for multi-file and folder downloads."
msgstr ""

#: templates/admin.php:9
msgid "Enable ZIP-download"
msgstr ""

#: templates/admin.php:11
msgid "0 is unlimited"
msgstr ""

#: templates/admin.php:12
msgid "Maximum input size for ZIP files"
msgstr ""

<<<<<<< HEAD
#: templates/admin.php:14
msgid "Save"
msgstr ""
=======
#: templates/admin.php:15
msgid "Save"
msgstr "Lagre"
>>>>>>> d1c0f2a7

#: templates/index.php:7
msgid "New"
msgstr "Ny"

#: templates/index.php:9
msgid "Text file"
msgstr "Tekst fil"

#: templates/index.php:10
msgid "Folder"
msgstr "Mappe"

#: templates/index.php:11
msgid "From link"
msgstr ""

<<<<<<< HEAD
#: templates/index.php:20
=======
#: templates/index.php:22
>>>>>>> d1c0f2a7
msgid "Upload"
msgstr "Last opp"

#: templates/index.php:29
msgid "Cancel upload"
msgstr ""

<<<<<<< HEAD
#: templates/index.php:40
msgid "Nothing in here. Upload something!"
msgstr "Ingenting her. Last noko opp!"

#: templates/index.php:50
msgid "Share"
msgstr ""

#: templates/index.php:52
msgid "Download"
msgstr "Last ned"

#: templates/index.php:75
msgid "Upload too large"
msgstr "For stor opplasting"

#: templates/index.php:77
=======
#: templates/index.php:42
msgid "Nothing in here. Upload something!"
msgstr "Ingenting her. Last noko opp!"

#: templates/index.php:52
msgid "Share"
msgstr ""

#: templates/index.php:54
msgid "Download"
msgstr "Last ned"

#: templates/index.php:77
msgid "Upload too large"
msgstr "For stor opplasting"

#: templates/index.php:79
>>>>>>> d1c0f2a7
msgid ""
"The files you are trying to upload exceed the maximum size for file uploads "
"on this server."
msgstr "Filene du prøver å laste opp er større enn maksgrensa til denne tenaren."

<<<<<<< HEAD
#: templates/index.php:82
msgid "Files are being scanned, please wait."
msgstr ""

#: templates/index.php:85
=======
#: templates/index.php:84
msgid "Files are being scanned, please wait."
msgstr ""

#: templates/index.php:87
>>>>>>> d1c0f2a7
msgid "Current scanning"
msgstr ""<|MERGE_RESOLUTION|>--- conflicted
+++ resolved
@@ -9,15 +9,9 @@
 msgstr ""
 "Project-Id-Version: ownCloud\n"
 "Report-Msgid-Bugs-To: http://bugs.owncloud.org/\n"
-<<<<<<< HEAD
-"POT-Creation-Date: 2012-09-26 13:19+0200\n"
-"PO-Revision-Date: 2012-09-26 11:20+0000\n"
-"Last-Translator: I Robot <thomas.mueller@tmit.eu>\n"
-=======
-"POT-Creation-Date: 2012-11-14 00:02+0100\n"
-"PO-Revision-Date: 2012-11-13 02:43+0000\n"
+"POT-Creation-Date: 2012-12-01 00:01+0100\n"
+"PO-Revision-Date: 2012-11-30 23:02+0000\n"
 "Last-Translator: I Robot <owncloud-bot@tmit.eu>\n"
->>>>>>> d1c0f2a7
 "Language-Team: Norwegian Nynorsk (Norway) (http://www.transifex.com/projects/p/owncloud/language/nn_NO/)\n"
 "MIME-Version: 1.0\n"
 "Content-Type: text/plain; charset=UTF-8\n"
@@ -30,319 +24,165 @@
 msgstr "Ingen feil, fila vart lasta opp"
 
 #: ajax/upload.php:21
-msgid "The uploaded file exceeds the upload_max_filesize directive in php.ini"
-msgstr "Den opplasta fila er større enn variabelen upload_max_filesize i php.ini"
-
-#: ajax/upload.php:22
+msgid ""
+"The uploaded file exceeds the upload_max_filesize directive in php.ini: "
+msgstr ""
+
+#: ajax/upload.php:23
 msgid ""
 "The uploaded file exceeds the MAX_FILE_SIZE directive that was specified in "
 "the HTML form"
 msgstr "Den opplasta fila er større enn variabelen MAX_FILE_SIZE i HTML-skjemaet"
 
-#: ajax/upload.php:23
+#: ajax/upload.php:25
 msgid "The uploaded file was only partially uploaded"
 msgstr "Fila vart berre delvis lasta opp"
 
-#: ajax/upload.php:24
+#: ajax/upload.php:26
 msgid "No file was uploaded"
 msgstr "Ingen filer vart lasta opp"
 
-#: ajax/upload.php:25
+#: ajax/upload.php:27
 msgid "Missing a temporary folder"
 msgstr "Manglar ei mellombels mappe"
 
-#: ajax/upload.php:26
+#: ajax/upload.php:28
 msgid "Failed to write to disk"
 msgstr ""
 
-#: appinfo/app.php:6
+#: appinfo/app.php:10
 msgid "Files"
 msgstr "Filer"
 
-<<<<<<< HEAD
-#: js/fileactions.js:108 templates/index.php:62
+#: js/fileactions.js:117 templates/index.php:83 templates/index.php:84
 msgid "Unshare"
 msgstr ""
 
-#: js/fileactions.js:110 templates/index.php:64
+#: js/fileactions.js:119 templates/index.php:89 templates/index.php:90
 msgid "Delete"
 msgstr "Slett"
 
-#: js/fileactions.js:182
+#: js/fileactions.js:181
 msgid "Rename"
 msgstr ""
 
-#: js/filelist.js:190 js/filelist.js:192
-msgid "already exists"
-msgstr ""
-
-#: js/filelist.js:190 js/filelist.js:192
+#: js/filelist.js:201 js/filelist.js:203
+msgid "{new_name} already exists"
+msgstr ""
+
+#: js/filelist.js:201 js/filelist.js:203
 msgid "replace"
 msgstr ""
 
-#: js/filelist.js:190
+#: js/filelist.js:201
 msgid "suggest name"
 msgstr ""
 
-#: js/filelist.js:190 js/filelist.js:192
+#: js/filelist.js:201 js/filelist.js:203
 msgid "cancel"
 msgstr ""
 
-#: js/filelist.js:239 js/filelist.js:241
-msgid "replaced"
-msgstr ""
-
-#: js/filelist.js:239 js/filelist.js:241 js/filelist.js:273 js/filelist.js:275
+#: js/filelist.js:250
+msgid "replaced {new_name}"
+msgstr ""
+
+#: js/filelist.js:250 js/filelist.js:252 js/filelist.js:284 js/filelist.js:286
 msgid "undo"
 msgstr ""
 
-#: js/filelist.js:241
-msgid "with"
-msgstr ""
-
-#: js/filelist.js:273
-msgid "unshared"
-msgstr ""
-
-#: js/filelist.js:275
-msgid "deleted"
-msgstr ""
-
-#: js/files.js:179
+#: js/filelist.js:252
+msgid "replaced {new_name} with {old_name}"
+msgstr ""
+
+#: js/filelist.js:284
+msgid "unshared {files}"
+msgstr ""
+
+#: js/filelist.js:286
+msgid "deleted {files}"
+msgstr ""
+
+#: js/files.js:33
+msgid ""
+"Invalid name, '\\', '/', '<', '>', ':', '\"', '|', '?' and '*' are not "
+"allowed."
+msgstr ""
+
+#: js/files.js:183
 msgid "generating ZIP-file, it may take some time."
 msgstr ""
 
-#: js/files.js:208
+#: js/files.js:218
 msgid "Unable to upload your file as it is a directory or has 0 bytes"
 msgstr ""
 
-#: js/files.js:208
+#: js/files.js:218
 msgid "Upload Error"
 msgstr ""
 
-#: js/files.js:236 js/files.js:341 js/files.js:371
-msgid "Pending"
-msgstr ""
-
-#: js/files.js:256
-msgid "1 file uploading"
-msgstr ""
-
-#: js/files.js:259 js/files.js:304 js/files.js:319
-msgid "files uploading"
-msgstr ""
-
-#: js/files.js:322 js/files.js:355
-msgid "Upload cancelled."
-msgstr ""
-
-#: js/files.js:424
-=======
-#: js/fileactions.js:108 templates/index.php:64
-msgid "Unshare"
-msgstr ""
-
-#: js/fileactions.js:110 templates/index.php:66
-msgid "Delete"
-msgstr "Slett"
-
-#: js/fileactions.js:172
-msgid "Rename"
-msgstr ""
-
-#: js/filelist.js:198 js/filelist.js:200
-msgid "{new_name} already exists"
-msgstr ""
-
-#: js/filelist.js:198 js/filelist.js:200
-msgid "replace"
-msgstr ""
-
-#: js/filelist.js:198
-msgid "suggest name"
-msgstr ""
-
-#: js/filelist.js:198 js/filelist.js:200
-msgid "cancel"
-msgstr ""
-
-#: js/filelist.js:247
-msgid "replaced {new_name}"
-msgstr ""
-
-#: js/filelist.js:247 js/filelist.js:249 js/filelist.js:281 js/filelist.js:283
-msgid "undo"
-msgstr ""
-
-#: js/filelist.js:249
-msgid "replaced {new_name} with {old_name}"
-msgstr ""
-
-#: js/filelist.js:281
-msgid "unshared {files}"
-msgstr ""
-
-#: js/filelist.js:283
-msgid "deleted {files}"
-msgstr ""
-
-#: js/files.js:171
-msgid "generating ZIP-file, it may take some time."
-msgstr ""
-
-#: js/files.js:206
-msgid "Unable to upload your file as it is a directory or has 0 bytes"
-msgstr ""
-
-#: js/files.js:206
-msgid "Upload Error"
-msgstr ""
-
-#: js/files.js:223
+#: js/files.js:235
 msgid "Close"
 msgstr "Lukk"
 
-#: js/files.js:237 js/files.js:342 js/files.js:372
+#: js/files.js:254 js/files.js:368 js/files.js:398
 msgid "Pending"
 msgstr ""
 
-#: js/files.js:257
+#: js/files.js:274
 msgid "1 file uploading"
 msgstr ""
 
-#: js/files.js:260 js/files.js:305 js/files.js:320
+#: js/files.js:277 js/files.js:331 js/files.js:346
 msgid "{count} files uploading"
 msgstr ""
 
-#: js/files.js:323 js/files.js:356
+#: js/files.js:349 js/files.js:382
 msgid "Upload cancelled."
 msgstr ""
 
-#: js/files.js:425
->>>>>>> d1c0f2a7
+#: js/files.js:451
 msgid ""
 "File upload is in progress. Leaving the page now will cancel the upload."
 msgstr ""
 
-<<<<<<< HEAD
-#: js/files.js:494
-msgid "Invalid name, '/' is not allowed."
-msgstr ""
-
-#: js/files.js:667
-msgid "files scanned"
-msgstr ""
-
-#: js/files.js:675
+#: js/files.js:523
+msgid "Invalid folder name. Usage of \"Shared\" is reserved by Owncloud"
+msgstr ""
+
+#: js/files.js:704
+msgid "{count} files scanned"
+msgstr ""
+
+#: js/files.js:712
 msgid "error while scanning"
 msgstr ""
 
-#: js/files.js:748 templates/index.php:48
+#: js/files.js:785 templates/index.php:65
 msgid "Name"
 msgstr "Namn"
 
-#: js/files.js:749 templates/index.php:56
+#: js/files.js:786 templates/index.php:76
 msgid "Size"
 msgstr "Storleik"
 
-#: js/files.js:750 templates/index.php:58
+#: js/files.js:787 templates/index.php:78
 msgid "Modified"
 msgstr "Endra"
 
-#: js/files.js:777
-msgid "folder"
-msgstr ""
-
-#: js/files.js:779
-msgid "folders"
-msgstr ""
-
-#: js/files.js:787
-msgid "file"
-msgstr ""
-
-#: js/files.js:789
-msgid "files"
-=======
-#: js/files.js:495
-msgid "Invalid name, '/' is not allowed."
-msgstr ""
-
-#: js/files.js:676
-msgid "{count} files scanned"
-msgstr ""
-
-#: js/files.js:684
-msgid "error while scanning"
-msgstr ""
-
-#: js/files.js:757 templates/index.php:50
-msgid "Name"
-msgstr "Namn"
-
-#: js/files.js:758 templates/index.php:58
-msgid "Size"
-msgstr "Storleik"
-
-#: js/files.js:759 templates/index.php:60
-msgid "Modified"
-msgstr "Endra"
-
-#: js/files.js:786
+#: js/files.js:814
 msgid "1 folder"
 msgstr ""
 
-#: js/files.js:788
+#: js/files.js:816
 msgid "{count} folders"
 msgstr ""
 
-#: js/files.js:796
+#: js/files.js:824
 msgid "1 file"
 msgstr ""
 
-#: js/files.js:798
+#: js/files.js:826
 msgid "{count} files"
->>>>>>> d1c0f2a7
-msgstr ""
-
-#: js/files.js:833
-msgid "seconds ago"
-msgstr ""
-
-#: js/files.js:834
-msgid "minute ago"
-msgstr ""
-
-#: js/files.js:835
-msgid "minutes ago"
-msgstr ""
-
-#: js/files.js:838
-msgid "today"
-msgstr ""
-
-#: js/files.js:839
-msgid "yesterday"
-msgstr ""
-
-#: js/files.js:840
-msgid "days ago"
-msgstr ""
-
-#: js/files.js:841
-msgid "last month"
-msgstr ""
-
-#: js/files.js:843
-msgid "months ago"
-msgstr ""
-
-#: js/files.js:844
-msgid "last year"
-msgstr ""
-
-#: js/files.js:845
-msgid "years ago"
 msgstr ""
 
 #: templates/admin.php:5
@@ -353,118 +193,76 @@
 msgid "Maximum upload size"
 msgstr "Maksimal opplastingsstorleik"
 
-#: templates/admin.php:7
+#: templates/admin.php:9
 msgid "max. possible: "
 msgstr ""
 
-#: templates/admin.php:9
+#: templates/admin.php:12
 msgid "Needed for multi-file and folder downloads."
 msgstr ""
 
-#: templates/admin.php:9
+#: templates/admin.php:14
 msgid "Enable ZIP-download"
 msgstr ""
 
-#: templates/admin.php:11
+#: templates/admin.php:17
 msgid "0 is unlimited"
 msgstr ""
 
-#: templates/admin.php:12
+#: templates/admin.php:19
 msgid "Maximum input size for ZIP files"
 msgstr ""
 
-<<<<<<< HEAD
-#: templates/admin.php:14
-msgid "Save"
-msgstr ""
-=======
-#: templates/admin.php:15
+#: templates/admin.php:23
 msgid "Save"
 msgstr "Lagre"
->>>>>>> d1c0f2a7
 
 #: templates/index.php:7
 msgid "New"
 msgstr "Ny"
 
-#: templates/index.php:9
+#: templates/index.php:10
 msgid "Text file"
 msgstr "Tekst fil"
 
-#: templates/index.php:10
+#: templates/index.php:12
 msgid "Folder"
 msgstr "Mappe"
 
-#: templates/index.php:11
+#: templates/index.php:14
 msgid "From link"
 msgstr ""
 
-<<<<<<< HEAD
-#: templates/index.php:20
-=======
-#: templates/index.php:22
->>>>>>> d1c0f2a7
+#: templates/index.php:35
 msgid "Upload"
 msgstr "Last opp"
 
-#: templates/index.php:29
+#: templates/index.php:43
 msgid "Cancel upload"
 msgstr ""
 
-<<<<<<< HEAD
-#: templates/index.php:40
+#: templates/index.php:57
 msgid "Nothing in here. Upload something!"
 msgstr "Ingenting her. Last noko opp!"
 
-#: templates/index.php:50
-msgid "Share"
-msgstr ""
-
-#: templates/index.php:52
+#: templates/index.php:71
 msgid "Download"
 msgstr "Last ned"
 
-#: templates/index.php:75
+#: templates/index.php:103
 msgid "Upload too large"
 msgstr "For stor opplasting"
 
-#: templates/index.php:77
-=======
-#: templates/index.php:42
-msgid "Nothing in here. Upload something!"
-msgstr "Ingenting her. Last noko opp!"
-
-#: templates/index.php:52
-msgid "Share"
-msgstr ""
-
-#: templates/index.php:54
-msgid "Download"
-msgstr "Last ned"
-
-#: templates/index.php:77
-msgid "Upload too large"
-msgstr "For stor opplasting"
-
-#: templates/index.php:79
->>>>>>> d1c0f2a7
+#: templates/index.php:105
 msgid ""
 "The files you are trying to upload exceed the maximum size for file uploads "
 "on this server."
 msgstr "Filene du prøver å laste opp er større enn maksgrensa til denne tenaren."
 
-<<<<<<< HEAD
-#: templates/index.php:82
+#: templates/index.php:110
 msgid "Files are being scanned, please wait."
 msgstr ""
 
-#: templates/index.php:85
-=======
-#: templates/index.php:84
-msgid "Files are being scanned, please wait."
-msgstr ""
-
-#: templates/index.php:87
->>>>>>> d1c0f2a7
+#: templates/index.php:113
 msgid "Current scanning"
 msgstr ""