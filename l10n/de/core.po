# SOME DESCRIPTIVE TITLE.
# Copyright (C) YEAR THE PACKAGE'S COPYRIGHT HOLDER
# This file is distributed under the same license as the PACKAGE package.
# 
# Translators:
#   <admin@s-goecker.de>, 2011, 2012.
#   <alex.hotz@gmail.com>, 2011.
#   <blobbyjj@ymail.com>, 2012.
#   <georg.stefan.germany@googlemail.com>, 2011.
# I Robot <thomas.mueller@tmit.eu>, 2012.
# Jan-Christoph Borchardt <JanCBorchardt@fsfe.org>, 2011.
#   <mail@felixmoeller.de>, 2012.
# Marcel Kühlhorn <susefan93@gmx.de>, 2012.
<<<<<<< HEAD
=======
#   <markus.thiel@desico.de>, 2012.
>>>>>>> d1c0f2a7
#   <m.fresel@sysangels.com>, 2012.
#   <niko@nik-o-mat.de>, 2012.
# Phi Lieb <>, 2012.
#   <thomas.mueller@tmit.eu>, 2012.
#   <transifex.3.mensaje@spamgourmet.com>, 2012.
msgid ""
msgstr ""
"Project-Id-Version: ownCloud\n"
"Report-Msgid-Bugs-To: http://bugs.owncloud.org/\n"
<<<<<<< HEAD
"POT-Creation-Date: 2012-10-16 02:04+0200\n"
"PO-Revision-Date: 2012-10-16 00:05+0000\n"
"Last-Translator: I Robot <thomas.mueller@tmit.eu>\n"
=======
"POT-Creation-Date: 2012-11-16 00:02+0100\n"
"PO-Revision-Date: 2012-11-14 23:13+0000\n"
"Last-Translator: I Robot <owncloud-bot@tmit.eu>\n"
>>>>>>> d1c0f2a7
"Language-Team: German (http://www.transifex.com/projects/p/owncloud/language/de/)\n"
"MIME-Version: 1.0\n"
"Content-Type: text/plain; charset=UTF-8\n"
"Content-Transfer-Encoding: 8bit\n"
"Language: de\n"
"Plural-Forms: nplurals=2; plural=(n != 1);\n"

<<<<<<< HEAD
#: ajax/vcategories/add.php:23 ajax/vcategories/delete.php:23
msgid "Application name not provided."
msgstr "Der Anwendungsname wurde nicht angegeben."
=======
#: ajax/vcategories/add.php:26 ajax/vcategories/edit.php:25
msgid "Category type not provided."
msgstr ""
>>>>>>> d1c0f2a7

#: ajax/vcategories/add.php:30
msgid "No category to add?"
msgstr "Keine Kategorie hinzuzufügen?"

#: ajax/vcategories/add.php:37
msgid "This category already exists: "
msgstr "Kategorie existiert bereits:"

<<<<<<< HEAD
#: js/js.js:238 templates/layout.user.php:49 templates/layout.user.php:50
msgid "Settings"
msgstr "Einstellungen"

#: js/js.js:670
msgid "January"
msgstr "Januar"

#: js/js.js:670
msgid "February"
msgstr "Februar"

#: js/js.js:670
msgid "March"
msgstr "März"

#: js/js.js:670
msgid "April"
msgstr "April"

#: js/js.js:670
msgid "May"
msgstr "Mai"

#: js/js.js:670
msgid "June"
msgstr "Juni"

#: js/js.js:671
msgid "July"
msgstr "Juli"

#: js/js.js:671
msgid "August"
msgstr "August"

#: js/js.js:671
msgid "September"
msgstr "September"

#: js/js.js:671
msgid "October"
msgstr "Oktober"

#: js/js.js:671
msgid "November"
msgstr "November"

#: js/js.js:671
msgid "December"
msgstr "Dezember"

#: js/oc-dialogs.js:123
msgid "Choose"
msgstr "Auswählen"
=======
#: ajax/vcategories/addToFavorites.php:26 ajax/vcategories/delete.php:27
#: ajax/vcategories/favorites.php:24
#: ajax/vcategories/removeFromFavorites.php:26
msgid "Object type not provided."
msgstr ""

#: ajax/vcategories/addToFavorites.php:30
#: ajax/vcategories/removeFromFavorites.php:30
#, php-format
msgid "%s ID not provided."
msgstr ""

#: ajax/vcategories/addToFavorites.php:35
#, php-format
msgid "Error adding %s to favorites."
msgstr ""

#: ajax/vcategories/delete.php:35 js/oc-vcategories.js:136
msgid "No categories selected for deletion."
msgstr "Es wurde keine Kategorien zum Löschen ausgewählt."

#: ajax/vcategories/removeFromFavorites.php:35
#, php-format
msgid "Error removing %s from favorites."
msgstr ""

#: js/js.js:243 templates/layout.user.php:59 templates/layout.user.php:60
msgid "Settings"
msgstr "Einstellungen"

#: js/js.js:688
msgid "seconds ago"
msgstr "Gerade eben"

#: js/js.js:689
msgid "1 minute ago"
msgstr "vor einer Minute"

#: js/js.js:690
msgid "{minutes} minutes ago"
msgstr "Vor {minutes} Minuten"

#: js/js.js:691
msgid "1 hour ago"
msgstr ""

#: js/js.js:692
msgid "{hours} hours ago"
msgstr ""

#: js/js.js:693
msgid "today"
msgstr "Heute"

#: js/js.js:694
msgid "yesterday"
msgstr "Gestern"

#: js/js.js:695
msgid "{days} days ago"
msgstr "Vor {days} Tag(en)"

#: js/js.js:696
msgid "last month"
msgstr "Letzten Monat"

#: js/js.js:697
msgid "{months} months ago"
msgstr ""
>>>>>>> d1c0f2a7

#: js/js.js:698
msgid "months ago"
msgstr "Vor Monaten"

#: js/js.js:699
msgid "last year"
msgstr "Letztes Jahr"

#: js/js.js:700
msgid "years ago"
msgstr "Vor Jahren"

#: js/oc-dialogs.js:126
msgid "Choose"
msgstr "Auswählen"

#: js/oc-dialogs.js:146 js/oc-dialogs.js:166
msgid "Cancel"
msgstr "Abbrechen"

#: js/oc-dialogs.js:162
msgid "No"
msgstr "Nein"

#: js/oc-dialogs.js:163
msgid "Yes"
msgstr "Ja"

#: js/oc-dialogs.js:180
msgid "Ok"
msgstr "OK"

<<<<<<< HEAD
#: js/oc-vcategories.js:68
msgid "No categories selected for deletion."
msgstr "Es wurde keine Kategorien zum Löschen ausgewählt."

#: js/oc-vcategories.js:68 js/share.js:114 js/share.js:121 js/share.js:497
#: js/share.js:509
msgid "Error"
msgstr "Fehler"

#: js/share.js:103
msgid "Error while sharing"
msgstr "Fehler beim Freigeben"

#: js/share.js:114
msgid "Error while unsharing"
msgstr "Fehler beim Aufheben der Freigabe"

#: js/share.js:121
msgid "Error while changing permissions"
msgstr "Fehler beim Ändern  der Rechte"

#: js/share.js:130
msgid "Shared with you and the group"
msgstr "Für Dich und folgende Gruppe freigegeben"

#: js/share.js:130
msgid "by"
msgstr "mit"

#: js/share.js:132
msgid "Shared with you by"
msgstr "Dies wurde mit dir geteilt von"

#: js/share.js:137
msgid "Share with"
msgstr "Freigeben für"

#: js/share.js:142
msgid "Share with link"
msgstr "Über einen Link freigeben"

#: js/share.js:143
msgid "Password protect"
msgstr "Passwortschutz"

#: js/share.js:147 templates/installation.php:42 templates/login.php:24
=======
#: js/oc-vcategories.js:5 js/oc-vcategories.js:85 js/oc-vcategories.js:102
#: js/oc-vcategories.js:117 js/oc-vcategories.js:132 js/oc-vcategories.js:162
msgid "The object type is not specified."
msgstr ""

#: js/oc-vcategories.js:95 js/oc-vcategories.js:125 js/oc-vcategories.js:136
#: js/oc-vcategories.js:195 js/share.js:135 js/share.js:142 js/share.js:525
#: js/share.js:537
msgid "Error"
msgstr "Fehler"

#: js/oc-vcategories.js:179
msgid "The app name is not specified."
msgstr ""

#: js/oc-vcategories.js:194
msgid "The required file {file} is not installed!"
msgstr ""

#: js/share.js:124
msgid "Error while sharing"
msgstr "Fehler beim Freigeben"

#: js/share.js:135
msgid "Error while unsharing"
msgstr "Fehler beim Aufheben der Freigabe"

#: js/share.js:142
msgid "Error while changing permissions"
msgstr "Fehler beim Ändern der Rechte"

#: js/share.js:151
msgid "Shared with you and the group {group} by {owner}"
msgstr "{owner} hat dies für Dich und die Gruppe {group} freigegeben"

#: js/share.js:153
msgid "Shared with you by {owner}"
msgstr "{owner} hat dies für Dich freigegeben"

#: js/share.js:158
msgid "Share with"
msgstr "Freigeben für"

#: js/share.js:163
msgid "Share with link"
msgstr "Über einen Link freigeben"

#: js/share.js:164
msgid "Password protect"
msgstr "Passwortschutz"

#: js/share.js:168 templates/installation.php:42 templates/login.php:24
>>>>>>> d1c0f2a7
#: templates/verify.php:13
msgid "Password"
msgstr "Passwort"

<<<<<<< HEAD
#: js/share.js:152
msgid "Set expiration date"
msgstr "Setze ein Ablaufdatum"

#: js/share.js:153
msgid "Expiration date"
msgstr "Ablaufdatum"

#: js/share.js:185
msgid "Share via email:"
msgstr "Über eine E-Mail freigeben:"

#: js/share.js:187
msgid "No people found"
msgstr "Niemand gefunden"

#: js/share.js:214
msgid "Resharing is not allowed"
msgstr "Weiterverteilen ist nicht erlaubt"

#: js/share.js:250
msgid "Shared in"
msgstr "Freigegeben in"

#: js/share.js:250
msgid "with"
msgstr "mit"

#: js/share.js:271
msgid "Unshare"
msgstr "Freigabe aufheben"

#: js/share.js:283
msgid "can edit"
msgstr "kann bearbeiten"

#: js/share.js:285
msgid "access control"
msgstr "Zugriffskontrolle"

#: js/share.js:288
msgid "create"
msgstr "erstellen"

#: js/share.js:291
msgid "update"
msgstr "aktualisieren"

#: js/share.js:294
msgid "delete"
msgstr "löschen"

#: js/share.js:297
msgid "share"
msgstr "teilen"

#: js/share.js:322 js/share.js:484
msgid "Password protected"
msgstr "Durch ein Passwort geschützt"

#: js/share.js:497
msgid "Error unsetting expiration date"
msgstr "Fehler beim entfernen des Ablaufdatums"

#: js/share.js:509
msgid "Error setting expiration date"
msgstr "Fehler beim Setzen des Ablaufdatums"

#: lostpassword/index.php:26
=======
#: js/share.js:173
msgid "Set expiration date"
msgstr "Setze ein Ablaufdatum"

#: js/share.js:174
msgid "Expiration date"
msgstr "Ablaufdatum"

#: js/share.js:206
msgid "Share via email:"
msgstr "Über eine E-Mail freigeben:"

#: js/share.js:208
msgid "No people found"
msgstr "Niemand gefunden"

#: js/share.js:235
msgid "Resharing is not allowed"
msgstr "Weiterverteilen ist nicht erlaubt"

#: js/share.js:271
msgid "Shared in {item} with {user}"
msgstr "Für {user} in {item} freigegeben"

#: js/share.js:292
msgid "Unshare"
msgstr "Freigabe aufheben"

#: js/share.js:304
msgid "can edit"
msgstr "kann bearbeiten"

#: js/share.js:306
msgid "access control"
msgstr "Zugriffskontrolle"

#: js/share.js:309
msgid "create"
msgstr "erstellen"

#: js/share.js:312
msgid "update"
msgstr "aktualisieren"

#: js/share.js:315
msgid "delete"
msgstr "löschen"

#: js/share.js:318
msgid "share"
msgstr "freigeben"

#: js/share.js:343 js/share.js:512 js/share.js:514
msgid "Password protected"
msgstr "Durch ein Passwort geschützt"

#: js/share.js:525
msgid "Error unsetting expiration date"
msgstr "Fehler beim entfernen des Ablaufdatums"

#: js/share.js:537
msgid "Error setting expiration date"
msgstr "Fehler beim Setzen des Ablaufdatums"

#: lostpassword/controller.php:47
>>>>>>> d1c0f2a7
msgid "ownCloud password reset"
msgstr "ownCloud-Passwort zurücksetzen"

#: lostpassword/templates/email.php:2
msgid "Use the following link to reset your password: {link}"
<<<<<<< HEAD
msgstr "Nutzen Sie den nachfolgenden Link, um Ihr Passwort zurückzusetzen: {link}"

#: lostpassword/templates/lostpassword.php:3
msgid "You will receive a link to reset your password via Email."
msgstr "Du erhälst einen Link per E-Mail, um Dein Passwort zurückzusetzen."
=======
msgstr "Nutze den nachfolgenden Link, um Dein Passwort zurückzusetzen: {link}"

#: lostpassword/templates/lostpassword.php:3
msgid "You will receive a link to reset your password via Email."
msgstr "Du erhältst einen Link per E-Mail, um Dein Passwort zurückzusetzen."
>>>>>>> d1c0f2a7

#: lostpassword/templates/lostpassword.php:5
msgid "Reset email send."
msgstr "Die E-Mail zum Zurücksetzen wurde versendet."

#: lostpassword/templates/lostpassword.php:8
msgid "Request failed!"
msgstr "Die Anfrage schlug fehl!"

#: lostpassword/templates/lostpassword.php:11 templates/installation.php:38
#: templates/login.php:20
msgid "Username"
msgstr "Benutzername"

#: lostpassword/templates/lostpassword.php:14
msgid "Request reset"
msgstr "Beantrage Zurücksetzung"

#: lostpassword/templates/resetpassword.php:4
msgid "Your password was reset"
msgstr "Dein Passwort wurde zurückgesetzt."

#: lostpassword/templates/resetpassword.php:5
msgid "To login page"
msgstr "Zur Login-Seite"

#: lostpassword/templates/resetpassword.php:8
msgid "New password"
msgstr "Neues Passwort"

#: lostpassword/templates/resetpassword.php:11
msgid "Reset password"
msgstr "Passwort zurücksetzen"

#: strings.php:5
msgid "Personal"
msgstr "Persönlich"

#: strings.php:6
msgid "Users"
msgstr "Benutzer"

#: strings.php:7
msgid "Apps"
msgstr "Anwendungen"

#: strings.php:8
msgid "Admin"
msgstr "Admin"

#: strings.php:9
msgid "Help"
msgstr "Hilfe"

#: templates/403.php:12
msgid "Access forbidden"
msgstr "Zugriff verboten"

#: templates/404.php:12
msgid "Cloud not found"
msgstr "Cloud nicht gefunden"

#: templates/edit_categories_dialog.php:4
msgid "Edit categories"
msgstr "Kategorien bearbeiten"

#: templates/edit_categories_dialog.php:16
msgid "Add"
msgstr "Hinzufügen"

#: templates/installation.php:23 templates/installation.php:31
msgid "Security Warning"
<<<<<<< HEAD
msgstr "Sicherheitshinweis"
=======
msgstr "Sicherheitswarnung"
>>>>>>> d1c0f2a7

#: templates/installation.php:24
msgid ""
"No secure random number generator is available, please enable the PHP "
"OpenSSL extension."
<<<<<<< HEAD
msgstr "Es ist kein sicherer Zufallszahlengenerator verfügbar, bitte aktivieren Sie die PHP-Erweiterung für OpenSSL"
=======
msgstr "Es ist kein sicherer Zufallszahlengenerator verfügbar, bitte aktiviere die PHP-Erweiterung für OpenSSL."
>>>>>>> d1c0f2a7

#: templates/installation.php:26
msgid ""
"Without a secure random number generator an attacker may be able to predict "
"password reset tokens and take over your account."
<<<<<<< HEAD
msgstr "Ohne einen sicheren Zufallszahlengenerator sind Angreifer in der Lage die Tokens für das Zurücksetzen der Passwörter vorherzusehen und damit können Konten übernommen."
=======
msgstr "Ohne einen sicheren Zufallszahlengenerator sind Angreifer in der Lage die Tokens für das Zurücksetzen der Passwörter vorherzusehen und Konten  zu übernehmen."
>>>>>>> d1c0f2a7

#: templates/installation.php:32
msgid ""
"Your data directory and your files are probably accessible from the "
"internet. The .htaccess file that ownCloud provides is not working. We "
"strongly suggest that you configure your webserver in a way that the data "
"directory is no longer accessible or you move the data directory outside the"
" webserver document root."
<<<<<<< HEAD
msgstr ""

#: templates/installation.php:36
msgid "Create an <strong>admin account</strong>"
msgstr "<strong>Administrator-Konto</strong> anlegen"

=======
msgstr "Dein Datenverzeichnis und deine Datein sind vielleicht vom Internet aus erreichbar. Die .htaccess Datei, die ownCloud verwendet, arbeitet nicht richtig. Wir schlagen Dir dringend vor, dass du deinen Webserver so konfigurierst, dass das Datenverzeichnis nicht länger erreichbar ist oder, dass du dein Datenverzeichnis aus dem Dokumenten-root des Webservers bewegst."

#: templates/installation.php:36
msgid "Create an <strong>admin account</strong>"
msgstr "<strong>Administrator-Konto</strong> anlegen"

>>>>>>> d1c0f2a7
#: templates/installation.php:48
msgid "Advanced"
msgstr "Fortgeschritten"

#: templates/installation.php:50
msgid "Data folder"
msgstr "Datenverzeichnis"

#: templates/installation.php:57
msgid "Configure the database"
msgstr "Datenbank einrichten"

#: templates/installation.php:62 templates/installation.php:73
#: templates/installation.php:83 templates/installation.php:93
msgid "will be used"
msgstr "wird verwendet"

#: templates/installation.php:105
msgid "Database user"
msgstr "Datenbank-Benutzer"

#: templates/installation.php:109
msgid "Database password"
msgstr "Datenbank-Passwort"

#: templates/installation.php:113
msgid "Database name"
msgstr "Datenbank-Name"
<<<<<<< HEAD

#: templates/installation.php:121
msgid "Database tablespace"
msgstr "Datenbank-Tablespace"

=======

#: templates/installation.php:121
msgid "Database tablespace"
msgstr "Datenbank-Tablespace"

>>>>>>> d1c0f2a7
#: templates/installation.php:127
msgid "Database host"
msgstr "Datenbank-Host"

#: templates/installation.php:132
msgid "Finish setup"
msgstr "Installation abschließen"

<<<<<<< HEAD
#: templates/layout.guest.php:38
msgid "web services under your control"
msgstr "Web-Services unter Ihrer Kontrolle"

#: templates/layout.user.php:34
=======
#: templates/layout.guest.php:15 templates/layout.user.php:16
msgid "Sunday"
msgstr "Sonntag"

#: templates/layout.guest.php:15 templates/layout.user.php:16
msgid "Monday"
msgstr "Montag"

#: templates/layout.guest.php:15 templates/layout.user.php:16
msgid "Tuesday"
msgstr "Dienstag"

#: templates/layout.guest.php:15 templates/layout.user.php:16
msgid "Wednesday"
msgstr "Mittwoch"

#: templates/layout.guest.php:15 templates/layout.user.php:16
msgid "Thursday"
msgstr "Donnerstag"

#: templates/layout.guest.php:15 templates/layout.user.php:16
msgid "Friday"
msgstr "Freitag"

#: templates/layout.guest.php:15 templates/layout.user.php:16
msgid "Saturday"
msgstr "Samstag"

#: templates/layout.guest.php:16 templates/layout.user.php:17
msgid "January"
msgstr "Januar"

#: templates/layout.guest.php:16 templates/layout.user.php:17
msgid "February"
msgstr "Februar"

#: templates/layout.guest.php:16 templates/layout.user.php:17
msgid "March"
msgstr "März"

#: templates/layout.guest.php:16 templates/layout.user.php:17
msgid "April"
msgstr "April"

#: templates/layout.guest.php:16 templates/layout.user.php:17
msgid "May"
msgstr "Mai"

#: templates/layout.guest.php:16 templates/layout.user.php:17
msgid "June"
msgstr "Juni"

#: templates/layout.guest.php:16 templates/layout.user.php:17
msgid "July"
msgstr "Juli"

#: templates/layout.guest.php:16 templates/layout.user.php:17
msgid "August"
msgstr "August"

#: templates/layout.guest.php:16 templates/layout.user.php:17
msgid "September"
msgstr "September"

#: templates/layout.guest.php:16 templates/layout.user.php:17
msgid "October"
msgstr "Oktober"

#: templates/layout.guest.php:16 templates/layout.user.php:17
msgid "November"
msgstr "November"

#: templates/layout.guest.php:16 templates/layout.user.php:17
msgid "December"
msgstr "Dezember"

#: templates/layout.guest.php:41
msgid "web services under your control"
msgstr "Web-Services unter Ihrer Kontrolle"

#: templates/layout.user.php:44
>>>>>>> d1c0f2a7
msgid "Log out"
msgstr "Abmelden"

#: templates/login.php:8
msgid "Automatic logon rejected!"
<<<<<<< HEAD
msgstr ""
=======
msgstr "Automatischer Login zurückgewiesen!"
>>>>>>> d1c0f2a7

#: templates/login.php:9
msgid ""
"If you did not change your password recently, your account may be "
"compromised!"
<<<<<<< HEAD
msgstr ""

#: templates/login.php:10
msgid "Please change your password to secure your account again."
msgstr ""
=======
msgstr "Wenn Du Dein Passwort nicht vor kurzem geändert hast, könnte Dein\nAccount kompromittiert sein!"

#: templates/login.php:10
msgid "Please change your password to secure your account again."
msgstr "Bitte ändere Dein Passwort, um Deinen Account wieder zu schützen."
>>>>>>> d1c0f2a7

#: templates/login.php:15
msgid "Lost your password?"
msgstr "Passwort vergessen?"

#: templates/login.php:27
msgid "remember"
msgstr "merken"

#: templates/login.php:28
msgid "Log in"
msgstr "Einloggen"

#: templates/logout.php:1
msgid "You are logged out."
msgstr "Du wurdest abgemeldet."

#: templates/part.pagenavi.php:3
msgid "prev"
msgstr "Zurück"

#: templates/part.pagenavi.php:20
msgid "next"
msgstr "Weiter"

#: templates/verify.php:5
msgid "Security Warning!"
<<<<<<< HEAD
msgstr ""
=======
msgstr "Sicherheitswarnung!"
>>>>>>> d1c0f2a7

#: templates/verify.php:6
msgid ""
"Please verify your password. <br/>For security reasons you may be "
"occasionally asked to enter your password again."
<<<<<<< HEAD
msgstr ""

#: templates/verify.php:16
msgid "Verify"
msgstr ""
=======
msgstr "Bitte bestätige Dein Passwort. <br/> Aus Sicherheitsgründen wirst Du hierbei gebeten, Dein Passwort erneut einzugeben."

#: templates/verify.php:16
msgid "Verify"
msgstr "Bestätigen"
>>>>>>> d1c0f2a7
<|MERGE_RESOLUTION|>--- conflicted
+++ resolved
@@ -11,10 +11,7 @@
 # Jan-Christoph Borchardt <JanCBorchardt@fsfe.org>, 2011.
 #   <mail@felixmoeller.de>, 2012.
 # Marcel Kühlhorn <susefan93@gmx.de>, 2012.
-<<<<<<< HEAD
-=======
 #   <markus.thiel@desico.de>, 2012.
->>>>>>> d1c0f2a7
 #   <m.fresel@sysangels.com>, 2012.
 #   <niko@nik-o-mat.de>, 2012.
 # Phi Lieb <>, 2012.
@@ -24,15 +21,9 @@
 msgstr ""
 "Project-Id-Version: ownCloud\n"
 "Report-Msgid-Bugs-To: http://bugs.owncloud.org/\n"
-<<<<<<< HEAD
-"POT-Creation-Date: 2012-10-16 02:04+0200\n"
-"PO-Revision-Date: 2012-10-16 00:05+0000\n"
-"Last-Translator: I Robot <thomas.mueller@tmit.eu>\n"
-=======
-"POT-Creation-Date: 2012-11-16 00:02+0100\n"
-"PO-Revision-Date: 2012-11-14 23:13+0000\n"
-"Last-Translator: I Robot <owncloud-bot@tmit.eu>\n"
->>>>>>> d1c0f2a7
+"POT-Creation-Date: 2012-11-23 00:01+0100\n"
+"PO-Revision-Date: 2012-11-22 09:33+0000\n"
+"Last-Translator: Mirodin <blobbyjj@ymail.com>\n"
 "Language-Team: German (http://www.transifex.com/projects/p/owncloud/language/de/)\n"
 "MIME-Version: 1.0\n"
 "Content-Type: text/plain; charset=UTF-8\n"
@@ -40,15 +31,9 @@
 "Language: de\n"
 "Plural-Forms: nplurals=2; plural=(n != 1);\n"
 
-<<<<<<< HEAD
-#: ajax/vcategories/add.php:23 ajax/vcategories/delete.php:23
-msgid "Application name not provided."
-msgstr "Der Anwendungsname wurde nicht angegeben."
-=======
 #: ajax/vcategories/add.php:26 ajax/vcategories/edit.php:25
 msgid "Category type not provided."
-msgstr ""
->>>>>>> d1c0f2a7
+msgstr "Kategorie nicht angegeben."
 
 #: ajax/vcategories/add.php:30
 msgid "No category to add?"
@@ -58,79 +43,22 @@
 msgid "This category already exists: "
 msgstr "Kategorie existiert bereits:"
 
-<<<<<<< HEAD
-#: js/js.js:238 templates/layout.user.php:49 templates/layout.user.php:50
-msgid "Settings"
-msgstr "Einstellungen"
-
-#: js/js.js:670
-msgid "January"
-msgstr "Januar"
-
-#: js/js.js:670
-msgid "February"
-msgstr "Februar"
-
-#: js/js.js:670
-msgid "March"
-msgstr "März"
-
-#: js/js.js:670
-msgid "April"
-msgstr "April"
-
-#: js/js.js:670
-msgid "May"
-msgstr "Mai"
-
-#: js/js.js:670
-msgid "June"
-msgstr "Juni"
-
-#: js/js.js:671
-msgid "July"
-msgstr "Juli"
-
-#: js/js.js:671
-msgid "August"
-msgstr "August"
-
-#: js/js.js:671
-msgid "September"
-msgstr "September"
-
-#: js/js.js:671
-msgid "October"
-msgstr "Oktober"
-
-#: js/js.js:671
-msgid "November"
-msgstr "November"
-
-#: js/js.js:671
-msgid "December"
-msgstr "Dezember"
-
-#: js/oc-dialogs.js:123
-msgid "Choose"
-msgstr "Auswählen"
-=======
 #: ajax/vcategories/addToFavorites.php:26 ajax/vcategories/delete.php:27
 #: ajax/vcategories/favorites.php:24
 #: ajax/vcategories/removeFromFavorites.php:26
 msgid "Object type not provided."
-msgstr ""
+msgstr "Objekttyp nicht angegeben."
 
 #: ajax/vcategories/addToFavorites.php:30
 #: ajax/vcategories/removeFromFavorites.php:30
 #, php-format
 msgid "%s ID not provided."
-msgstr ""
+msgstr "%s ID nicht angegeben."
 
 #: ajax/vcategories/addToFavorites.php:35
 #, php-format
 msgid "Error adding %s to favorites."
-msgstr ""
+msgstr "Fehler beim Hinzufügen von %s zu den Favoriten."
 
 #: ajax/vcategories/delete.php:35 js/oc-vcategories.js:136
 msgid "No categories selected for deletion."
@@ -139,62 +67,61 @@
 #: ajax/vcategories/removeFromFavorites.php:35
 #, php-format
 msgid "Error removing %s from favorites."
-msgstr ""
-
-#: js/js.js:243 templates/layout.user.php:59 templates/layout.user.php:60
+msgstr "Fehler beim Entfernen von %s von den Favoriten."
+
+#: js/js.js:259 templates/layout.user.php:60 templates/layout.user.php:61
 msgid "Settings"
 msgstr "Einstellungen"
 
-#: js/js.js:688
+#: js/js.js:704
 msgid "seconds ago"
 msgstr "Gerade eben"
 
-#: js/js.js:689
+#: js/js.js:705
 msgid "1 minute ago"
 msgstr "vor einer Minute"
 
-#: js/js.js:690
+#: js/js.js:706
 msgid "{minutes} minutes ago"
 msgstr "Vor {minutes} Minuten"
 
-#: js/js.js:691
+#: js/js.js:707
 msgid "1 hour ago"
-msgstr ""
-
-#: js/js.js:692
+msgstr "Vor einer Stunde"
+
+#: js/js.js:708
 msgid "{hours} hours ago"
-msgstr ""
-
-#: js/js.js:693
+msgstr "Vor {hours} Stunden"
+
+#: js/js.js:709
 msgid "today"
 msgstr "Heute"
 
-#: js/js.js:694
+#: js/js.js:710
 msgid "yesterday"
 msgstr "Gestern"
 
-#: js/js.js:695
+#: js/js.js:711
 msgid "{days} days ago"
 msgstr "Vor {days} Tag(en)"
 
-#: js/js.js:696
+#: js/js.js:712
 msgid "last month"
 msgstr "Letzten Monat"
 
-#: js/js.js:697
+#: js/js.js:713
 msgid "{months} months ago"
-msgstr ""
->>>>>>> d1c0f2a7
-
-#: js/js.js:698
+msgstr "Vor {months} Monaten"
+
+#: js/js.js:714
 msgid "months ago"
 msgstr "Vor Monaten"
 
-#: js/js.js:699
+#: js/js.js:715
 msgid "last year"
 msgstr "Letztes Jahr"
 
-#: js/js.js:700
+#: js/js.js:716
 msgid "years ago"
 msgstr "Vor Jahren"
 
@@ -218,72 +145,24 @@
 msgid "Ok"
 msgstr "OK"
 
-<<<<<<< HEAD
-#: js/oc-vcategories.js:68
-msgid "No categories selected for deletion."
-msgstr "Es wurde keine Kategorien zum Löschen ausgewählt."
-
-#: js/oc-vcategories.js:68 js/share.js:114 js/share.js:121 js/share.js:497
-#: js/share.js:509
-msgid "Error"
-msgstr "Fehler"
-
-#: js/share.js:103
-msgid "Error while sharing"
-msgstr "Fehler beim Freigeben"
-
-#: js/share.js:114
-msgid "Error while unsharing"
-msgstr "Fehler beim Aufheben der Freigabe"
-
-#: js/share.js:121
-msgid "Error while changing permissions"
-msgstr "Fehler beim Ändern  der Rechte"
-
-#: js/share.js:130
-msgid "Shared with you and the group"
-msgstr "Für Dich und folgende Gruppe freigegeben"
-
-#: js/share.js:130
-msgid "by"
-msgstr "mit"
-
-#: js/share.js:132
-msgid "Shared with you by"
-msgstr "Dies wurde mit dir geteilt von"
-
-#: js/share.js:137
-msgid "Share with"
-msgstr "Freigeben für"
-
-#: js/share.js:142
-msgid "Share with link"
-msgstr "Über einen Link freigeben"
-
-#: js/share.js:143
-msgid "Password protect"
-msgstr "Passwortschutz"
-
-#: js/share.js:147 templates/installation.php:42 templates/login.php:24
-=======
 #: js/oc-vcategories.js:5 js/oc-vcategories.js:85 js/oc-vcategories.js:102
 #: js/oc-vcategories.js:117 js/oc-vcategories.js:132 js/oc-vcategories.js:162
 msgid "The object type is not specified."
-msgstr ""
+msgstr "Der Objekttyp ist nicht angegeben."
 
 #: js/oc-vcategories.js:95 js/oc-vcategories.js:125 js/oc-vcategories.js:136
-#: js/oc-vcategories.js:195 js/share.js:135 js/share.js:142 js/share.js:525
-#: js/share.js:537
+#: js/oc-vcategories.js:195 js/share.js:135 js/share.js:142 js/share.js:527
+#: js/share.js:539
 msgid "Error"
 msgstr "Fehler"
 
 #: js/oc-vcategories.js:179
 msgid "The app name is not specified."
-msgstr ""
+msgstr "Der App-Name ist nicht angegeben."
 
 #: js/oc-vcategories.js:194
 msgid "The required file {file} is not installed!"
-msgstr ""
+msgstr "Die benötigte Datei {file} ist nicht installiert."
 
 #: js/share.js:124
 msgid "Error while sharing"
@@ -318,82 +197,10 @@
 msgstr "Passwortschutz"
 
 #: js/share.js:168 templates/installation.php:42 templates/login.php:24
->>>>>>> d1c0f2a7
 #: templates/verify.php:13
 msgid "Password"
 msgstr "Passwort"
 
-<<<<<<< HEAD
-#: js/share.js:152
-msgid "Set expiration date"
-msgstr "Setze ein Ablaufdatum"
-
-#: js/share.js:153
-msgid "Expiration date"
-msgstr "Ablaufdatum"
-
-#: js/share.js:185
-msgid "Share via email:"
-msgstr "Über eine E-Mail freigeben:"
-
-#: js/share.js:187
-msgid "No people found"
-msgstr "Niemand gefunden"
-
-#: js/share.js:214
-msgid "Resharing is not allowed"
-msgstr "Weiterverteilen ist nicht erlaubt"
-
-#: js/share.js:250
-msgid "Shared in"
-msgstr "Freigegeben in"
-
-#: js/share.js:250
-msgid "with"
-msgstr "mit"
-
-#: js/share.js:271
-msgid "Unshare"
-msgstr "Freigabe aufheben"
-
-#: js/share.js:283
-msgid "can edit"
-msgstr "kann bearbeiten"
-
-#: js/share.js:285
-msgid "access control"
-msgstr "Zugriffskontrolle"
-
-#: js/share.js:288
-msgid "create"
-msgstr "erstellen"
-
-#: js/share.js:291
-msgid "update"
-msgstr "aktualisieren"
-
-#: js/share.js:294
-msgid "delete"
-msgstr "löschen"
-
-#: js/share.js:297
-msgid "share"
-msgstr "teilen"
-
-#: js/share.js:322 js/share.js:484
-msgid "Password protected"
-msgstr "Durch ein Passwort geschützt"
-
-#: js/share.js:497
-msgid "Error unsetting expiration date"
-msgstr "Fehler beim entfernen des Ablaufdatums"
-
-#: js/share.js:509
-msgid "Error setting expiration date"
-msgstr "Fehler beim Setzen des Ablaufdatums"
-
-#: lostpassword/index.php:26
-=======
 #: js/share.js:173
 msgid "Set expiration date"
 msgstr "Setze ein Ablaufdatum"
@@ -446,38 +253,29 @@
 msgid "share"
 msgstr "freigeben"
 
-#: js/share.js:343 js/share.js:512 js/share.js:514
+#: js/share.js:343 js/share.js:514 js/share.js:516
 msgid "Password protected"
 msgstr "Durch ein Passwort geschützt"
 
-#: js/share.js:525
+#: js/share.js:527
 msgid "Error unsetting expiration date"
 msgstr "Fehler beim entfernen des Ablaufdatums"
 
-#: js/share.js:537
+#: js/share.js:539
 msgid "Error setting expiration date"
 msgstr "Fehler beim Setzen des Ablaufdatums"
 
 #: lostpassword/controller.php:47
->>>>>>> d1c0f2a7
 msgid "ownCloud password reset"
 msgstr "ownCloud-Passwort zurücksetzen"
 
 #: lostpassword/templates/email.php:2
 msgid "Use the following link to reset your password: {link}"
-<<<<<<< HEAD
-msgstr "Nutzen Sie den nachfolgenden Link, um Ihr Passwort zurückzusetzen: {link}"
-
-#: lostpassword/templates/lostpassword.php:3
-msgid "You will receive a link to reset your password via Email."
-msgstr "Du erhälst einen Link per E-Mail, um Dein Passwort zurückzusetzen."
-=======
 msgstr "Nutze den nachfolgenden Link, um Dein Passwort zurückzusetzen: {link}"
 
 #: lostpassword/templates/lostpassword.php:3
 msgid "You will receive a link to reset your password via Email."
 msgstr "Du erhältst einen Link per E-Mail, um Dein Passwort zurückzusetzen."
->>>>>>> d1c0f2a7
 
 #: lostpassword/templates/lostpassword.php:5
 msgid "Reset email send."
@@ -550,31 +348,19 @@
 
 #: templates/installation.php:23 templates/installation.php:31
 msgid "Security Warning"
-<<<<<<< HEAD
-msgstr "Sicherheitshinweis"
-=======
 msgstr "Sicherheitswarnung"
->>>>>>> d1c0f2a7
 
 #: templates/installation.php:24
 msgid ""
 "No secure random number generator is available, please enable the PHP "
 "OpenSSL extension."
-<<<<<<< HEAD
-msgstr "Es ist kein sicherer Zufallszahlengenerator verfügbar, bitte aktivieren Sie die PHP-Erweiterung für OpenSSL"
-=======
 msgstr "Es ist kein sicherer Zufallszahlengenerator verfügbar, bitte aktiviere die PHP-Erweiterung für OpenSSL."
->>>>>>> d1c0f2a7
 
 #: templates/installation.php:26
 msgid ""
 "Without a secure random number generator an attacker may be able to predict "
 "password reset tokens and take over your account."
-<<<<<<< HEAD
-msgstr "Ohne einen sicheren Zufallszahlengenerator sind Angreifer in der Lage die Tokens für das Zurücksetzen der Passwörter vorherzusehen und damit können Konten übernommen."
-=======
 msgstr "Ohne einen sicheren Zufallszahlengenerator sind Angreifer in der Lage die Tokens für das Zurücksetzen der Passwörter vorherzusehen und Konten  zu übernehmen."
->>>>>>> d1c0f2a7
 
 #: templates/installation.php:32
 msgid ""
@@ -583,21 +369,12 @@
 "strongly suggest that you configure your webserver in a way that the data "
 "directory is no longer accessible or you move the data directory outside the"
 " webserver document root."
-<<<<<<< HEAD
-msgstr ""
+msgstr "Dein Datenverzeichnis und deine Datein sind vielleicht vom Internet aus erreichbar. Die .htaccess Datei, die ownCloud verwendet, arbeitet nicht richtig. Wir schlagen Dir dringend vor, dass du deinen Webserver so konfigurierst, dass das Datenverzeichnis nicht länger erreichbar ist oder, dass du dein Datenverzeichnis aus dem Dokumenten-root des Webservers bewegst."
 
 #: templates/installation.php:36
 msgid "Create an <strong>admin account</strong>"
 msgstr "<strong>Administrator-Konto</strong> anlegen"
 
-=======
-msgstr "Dein Datenverzeichnis und deine Datein sind vielleicht vom Internet aus erreichbar. Die .htaccess Datei, die ownCloud verwendet, arbeitet nicht richtig. Wir schlagen Dir dringend vor, dass du deinen Webserver so konfigurierst, dass das Datenverzeichnis nicht länger erreichbar ist oder, dass du dein Datenverzeichnis aus dem Dokumenten-root des Webservers bewegst."
-
-#: templates/installation.php:36
-msgid "Create an <strong>admin account</strong>"
-msgstr "<strong>Administrator-Konto</strong> anlegen"
-
->>>>>>> d1c0f2a7
 #: templates/installation.php:48
 msgid "Advanced"
 msgstr "Fortgeschritten"
@@ -626,19 +403,11 @@
 #: templates/installation.php:113
 msgid "Database name"
 msgstr "Datenbank-Name"
-<<<<<<< HEAD
 
 #: templates/installation.php:121
 msgid "Database tablespace"
 msgstr "Datenbank-Tablespace"
 
-=======
-
-#: templates/installation.php:121
-msgid "Database tablespace"
-msgstr "Datenbank-Tablespace"
-
->>>>>>> d1c0f2a7
 #: templates/installation.php:127
 msgid "Database host"
 msgstr "Datenbank-Host"
@@ -647,123 +416,103 @@
 msgid "Finish setup"
 msgstr "Installation abschließen"
 
-<<<<<<< HEAD
-#: templates/layout.guest.php:38
+#: templates/layout.guest.php:16 templates/layout.user.php:17
+msgid "Sunday"
+msgstr "Sonntag"
+
+#: templates/layout.guest.php:16 templates/layout.user.php:17
+msgid "Monday"
+msgstr "Montag"
+
+#: templates/layout.guest.php:16 templates/layout.user.php:17
+msgid "Tuesday"
+msgstr "Dienstag"
+
+#: templates/layout.guest.php:16 templates/layout.user.php:17
+msgid "Wednesday"
+msgstr "Mittwoch"
+
+#: templates/layout.guest.php:16 templates/layout.user.php:17
+msgid "Thursday"
+msgstr "Donnerstag"
+
+#: templates/layout.guest.php:16 templates/layout.user.php:17
+msgid "Friday"
+msgstr "Freitag"
+
+#: templates/layout.guest.php:16 templates/layout.user.php:17
+msgid "Saturday"
+msgstr "Samstag"
+
+#: templates/layout.guest.php:17 templates/layout.user.php:18
+msgid "January"
+msgstr "Januar"
+
+#: templates/layout.guest.php:17 templates/layout.user.php:18
+msgid "February"
+msgstr "Februar"
+
+#: templates/layout.guest.php:17 templates/layout.user.php:18
+msgid "March"
+msgstr "März"
+
+#: templates/layout.guest.php:17 templates/layout.user.php:18
+msgid "April"
+msgstr "April"
+
+#: templates/layout.guest.php:17 templates/layout.user.php:18
+msgid "May"
+msgstr "Mai"
+
+#: templates/layout.guest.php:17 templates/layout.user.php:18
+msgid "June"
+msgstr "Juni"
+
+#: templates/layout.guest.php:17 templates/layout.user.php:18
+msgid "July"
+msgstr "Juli"
+
+#: templates/layout.guest.php:17 templates/layout.user.php:18
+msgid "August"
+msgstr "August"
+
+#: templates/layout.guest.php:17 templates/layout.user.php:18
+msgid "September"
+msgstr "September"
+
+#: templates/layout.guest.php:17 templates/layout.user.php:18
+msgid "October"
+msgstr "Oktober"
+
+#: templates/layout.guest.php:17 templates/layout.user.php:18
+msgid "November"
+msgstr "November"
+
+#: templates/layout.guest.php:17 templates/layout.user.php:18
+msgid "December"
+msgstr "Dezember"
+
+#: templates/layout.guest.php:42
 msgid "web services under your control"
 msgstr "Web-Services unter Ihrer Kontrolle"
 
-#: templates/layout.user.php:34
-=======
-#: templates/layout.guest.php:15 templates/layout.user.php:16
-msgid "Sunday"
-msgstr "Sonntag"
-
-#: templates/layout.guest.php:15 templates/layout.user.php:16
-msgid "Monday"
-msgstr "Montag"
-
-#: templates/layout.guest.php:15 templates/layout.user.php:16
-msgid "Tuesday"
-msgstr "Dienstag"
-
-#: templates/layout.guest.php:15 templates/layout.user.php:16
-msgid "Wednesday"
-msgstr "Mittwoch"
-
-#: templates/layout.guest.php:15 templates/layout.user.php:16
-msgid "Thursday"
-msgstr "Donnerstag"
-
-#: templates/layout.guest.php:15 templates/layout.user.php:16
-msgid "Friday"
-msgstr "Freitag"
-
-#: templates/layout.guest.php:15 templates/layout.user.php:16
-msgid "Saturday"
-msgstr "Samstag"
-
-#: templates/layout.guest.php:16 templates/layout.user.php:17
-msgid "January"
-msgstr "Januar"
-
-#: templates/layout.guest.php:16 templates/layout.user.php:17
-msgid "February"
-msgstr "Februar"
-
-#: templates/layout.guest.php:16 templates/layout.user.php:17
-msgid "March"
-msgstr "März"
-
-#: templates/layout.guest.php:16 templates/layout.user.php:17
-msgid "April"
-msgstr "April"
-
-#: templates/layout.guest.php:16 templates/layout.user.php:17
-msgid "May"
-msgstr "Mai"
-
-#: templates/layout.guest.php:16 templates/layout.user.php:17
-msgid "June"
-msgstr "Juni"
-
-#: templates/layout.guest.php:16 templates/layout.user.php:17
-msgid "July"
-msgstr "Juli"
-
-#: templates/layout.guest.php:16 templates/layout.user.php:17
-msgid "August"
-msgstr "August"
-
-#: templates/layout.guest.php:16 templates/layout.user.php:17
-msgid "September"
-msgstr "September"
-
-#: templates/layout.guest.php:16 templates/layout.user.php:17
-msgid "October"
-msgstr "Oktober"
-
-#: templates/layout.guest.php:16 templates/layout.user.php:17
-msgid "November"
-msgstr "November"
-
-#: templates/layout.guest.php:16 templates/layout.user.php:17
-msgid "December"
-msgstr "Dezember"
-
-#: templates/layout.guest.php:41
-msgid "web services under your control"
-msgstr "Web-Services unter Ihrer Kontrolle"
-
-#: templates/layout.user.php:44
->>>>>>> d1c0f2a7
+#: templates/layout.user.php:45
 msgid "Log out"
 msgstr "Abmelden"
 
 #: templates/login.php:8
 msgid "Automatic logon rejected!"
-<<<<<<< HEAD
-msgstr ""
-=======
 msgstr "Automatischer Login zurückgewiesen!"
->>>>>>> d1c0f2a7
 
 #: templates/login.php:9
 msgid ""
 "If you did not change your password recently, your account may be "
 "compromised!"
-<<<<<<< HEAD
-msgstr ""
-
-#: templates/login.php:10
-msgid "Please change your password to secure your account again."
-msgstr ""
-=======
 msgstr "Wenn Du Dein Passwort nicht vor kurzem geändert hast, könnte Dein\nAccount kompromittiert sein!"
 
 #: templates/login.php:10
 msgid "Please change your password to secure your account again."
 msgstr "Bitte ändere Dein Passwort, um Deinen Account wieder zu schützen."
->>>>>>> d1c0f2a7
 
 #: templates/login.php:15
 msgid "Lost your password?"
@@ -791,26 +540,14 @@
 
 #: templates/verify.php:5
 msgid "Security Warning!"
-<<<<<<< HEAD
-msgstr ""
-=======
 msgstr "Sicherheitswarnung!"
->>>>>>> d1c0f2a7
 
 #: templates/verify.php:6
 msgid ""
 "Please verify your password. <br/>For security reasons you may be "
 "occasionally asked to enter your password again."
-<<<<<<< HEAD
-msgstr ""
+msgstr "Bitte bestätige Dein Passwort. <br/> Aus Sicherheitsgründen wirst Du hierbei gebeten, Dein Passwort erneut einzugeben."
 
 #: templates/verify.php:16
 msgid "Verify"
-msgstr ""
-=======
-msgstr "Bitte bestätige Dein Passwort. <br/> Aus Sicherheitsgründen wirst Du hierbei gebeten, Dein Passwort erneut einzugeben."
-
-#: templates/verify.php:16
-msgid "Verify"
-msgstr "Bestätigen"
->>>>>>> d1c0f2a7
+msgstr "Bestätigen"