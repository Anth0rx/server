<?php

/**
 * ownCloud
 *
 * @author Frank Karlitschek
 * @copyright 2010 Frank Karlitschek karlitschek@kde.org
 *
 * This library is free software; you can redistribute it and/or
 * modify it under the terms of the GNU AFFERO GENERAL PUBLIC LICENSE
 * License as published by the Free Software Foundation; either
 * version 3 of the License, or any later version.
 *
 * This library is distributed in the hope that it will be useful,
 * but WITHOUT ANY WARRANTY; without even the implied warranty of
 * MERCHANTABILITY or FITNESS FOR A PARTICULAR PURPOSE.  See the
 * GNU AFFERO GENERAL PUBLIC LICENSE for more details.
 *
 * You should have received a copy of the GNU Affero General Public
 * License along with this library.  If not, see <http://www.gnu.org/licenses/>.
 *
 */
/*
 *
 * The following SQL statement is just a help for developers and will not be
 * executed!
 *
 * CREATE TABLE `groups` (
 *   `gid` varchar(64) COLLATE utf8_unicode_ci NOT NULL,
 *   PRIMARY KEY (`gid`)
 * ) ENGINE=MyISAM DEFAULT CHARSET=utf8 COLLATE=utf8_unicode_ci;
 *
 * CREATE TABLE `group_user` (
 *   `gid` varchar(64) COLLATE utf8_unicode_ci NOT NULL,
 *   `uid` varchar(64) COLLATE utf8_unicode_ci NOT NULL
 * ) ENGINE=MyISAM DEFAULT CHARSET=utf8 COLLATE=utf8_unicode_ci;
 *
 */

/**
 * Class for group management in a SQL Database (e.g. MySQL, SQLite)
 */
class OC_Group_Database extends OC_Group_Backend {
	static private $userGroupCache=array();

	/**
	 * @brief Try to create a new group
	 * @param $gid The name of the group to create
	 * @returns true/false
	 *
	 * Trys to create a new group. If the group name already exists, false will
	 * be returned.
	 */
	public static function createGroup( $gid ){
		// Check for existence
		$query = OC_DB::prepare( "SELECT gid FROM `*PREFIX*groups` WHERE gid = ?" );
		$result = $query->execute( array( $gid ));

<<<<<<< HEAD
		if( !$result->fetchRow() ){
=======
		if( $result->fetchRow() ){
>>>>>>> 0714e83a
			// Can not add an existing group
			return false;
		}
		else{
			// Add group and exit
			$query = OC_DB::prepare( "INSERT INTO `*PREFIX*groups` ( `gid` ) VALUES( ? )" );
			$result = $query->execute( array( $gid ));

			return $result ? true : false;
		}
	}

	/**
	 * @brief delete a group
	 * @param $gid gid of the group to delete
	 * @returns true/false
	 *
	 * Deletes a group and removes it from the group_user-table
	 */
	public static function deleteGroup( $gid ){
		// Delete the group
		$query = OC_DB::prepare( "DELETE FROM `*PREFIX*groups` WHERE gid = ?" );
		$result = $query->execute( array( $gid ));

		// Delete the group-user relation
		$query = OC_DB::prepare( "DELETE FROM `*PREFIX*group_user` WHERE gid = ?" );
		$result = $query->execute( array( $gid ));

		return true;
	}

	/**
	 * @brief is user in group?
	 * @param $uid uid of the user
	 * @param $gid gid of the group
	 * @returns true/false
	 *
	 * Checks whether the user is member of a group or not.
	 */
	public static function inGroup( $uid, $gid ){
		// check
		$query = OC_DB::prepare( "SELECT uid FROM `*PREFIX*group_user` WHERE gid = ? AND uid = ?" );
		$result = $query->execute( array( $gid, $uid ));

		return $result->fetchRow() ? true : false;
	}

	/**
	 * @brief Add a user to a group
	 * @param $uid Name of the user to add to group
	 * @param $gid Name of the group in which add the user
	 * @returns true/false
	 *
	 * Adds a user to a group.
	 */
	public static function addToGroup( $uid, $gid ){
		// No duplicate entries!
		if( !self::inGroup( $uid, $gid )){
			$query = OC_DB::prepare( "INSERT INTO `*PREFIX*group_user` ( `uid`, `gid` ) VALUES( ?, ? )" );
			$result = $query->execute( array( $uid, $gid ));
		}
		return true;
	}

	/**
	 * @brief Removes a user from a group
	 * @param $uid Name of the user to remove from group
	 * @param $gid Name of the group from which remove the user
	 * @returns true/false
	 *
	 * removes the user from a group.
	 */
	public static function removeFromGroup( $uid, $gid ){
		$query = OC_DB::prepare( "DELETE FROM `*PREFIX*group_user` WHERE `uid` = ? AND `gid` = ?" );
		$result = $query->execute( array( $uid, $gid ));

		return true;
	}

	/**
	 * @brief Get all groups a user belongs to
	 * @param $uid Name of the user
	 * @returns array with group names
	 *
	 * This function fetches all groups a user belongs to. It does not check
	 * if the user exists at all.
	 */
	public static function getUserGroups( $uid ){
		// No magic!
		$query = OC_DB::prepare( "SELECT gid FROM `*PREFIX*group_user` WHERE uid = ?" );
		$result = $query->execute( array( $uid ));

		$groups = array();
		while( $row = $result->fetchRow()){
			$groups[] = $row["gid"];
		}

		return $groups;
	}

	/**
	 * @brief get a list of all groups
	 * @returns array with group names
	 *
	 * Returns a list with all groups
	 */
	public static function getGroups(){
		$query = OC_DB::prepare( "SELECT gid FROM `*PREFIX*groups`" );
		$result = $query->execute();

		$groups = array();
		while( $row = $result->fetchRow()){
			$groups[] = $row["gid"];
		}

		return $groups;
	}
	
	/**
	 * @brief get a list of all users in a group
	 * @returns array with user ids
	 */
	public static function usersInGroup($gid){
		$query=OC_DB::prepare('SELECT uid FROM *PREFIX*group_user WHERE gid=?');
		$users=array();
		$result=$query->execute(array($gid));
		while($row=$result->fetchRow()){
			$users[]=$row['uid'];
		}
		return $users;
	}
}<|MERGE_RESOLUTION|>--- conflicted
+++ resolved
@@ -56,11 +56,7 @@
 		$query = OC_DB::prepare( "SELECT gid FROM `*PREFIX*groups` WHERE gid = ?" );
 		$result = $query->execute( array( $gid ));
 
-<<<<<<< HEAD
-		if( !$result->fetchRow() ){
-=======
 		if( $result->fetchRow() ){
->>>>>>> 0714e83a
 			// Can not add an existing group
 			return false;
 		}
